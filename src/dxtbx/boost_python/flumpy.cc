--- conflicted
+++ resolved
@@ -377,17 +377,8 @@
   }
   auto np_array = py::array(array);
 
-<<<<<<< HEAD
   // If this was directly converted from a flex array, give back the original object
   // in any other case we want to wrap, because of slicing/metadata
-=======
-  // Check that this array is contiguous
-  if (!is_array_c_contiguous(np_array)) {
-    throw ERR_NON_CONTIGUOUS;
-  }
-
-  // Now, see if this is a numpy object we created to wrap a flex
->>>>>>> 617ba574
   if (np_array.base()) {
     if (py::isinstance<py::memoryview>(np_array.base())) {
       if (py::isinstance<Scuffer>(np_array.base().attr("obj"))) {
@@ -396,6 +387,11 @@
         return scuffer.base();
       }
     }
+  }
+
+  // Check that this array is contiguous
+  if (!is_array_c_contiguous(np_array)) {
+    throw ERR_NON_CONTIGUOUS;
   }
 
   // Check that we recognise this type
