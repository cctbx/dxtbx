--- conflicted
+++ resolved
@@ -4,12 +4,7 @@
 import datetime
 import logging
 import operator
-<<<<<<< HEAD
-from collections import namedtuple
-from collections.abc import Mapping
-=======
 from collections import abc, namedtuple
->>>>>>> eb039540
 from functools import cached_property, reduce
 from typing import Iterable, Iterator, Sequence, Union, cast, overload
 
