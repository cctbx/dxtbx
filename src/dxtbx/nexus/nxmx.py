from __future__ import annotations

import dataclasses
import datetime
import logging
import operator
from collections import namedtuple
from collections.abc import Mapping

try:
    from functools import cached_property
except ImportError:
    # Python 3.7 compatibility
    # Defined cached_property decorator as a noop
    import functools

    def cached_property(func):  # type: ignore
        @property
        @functools.wraps(func)
        def wrapper_decorator(*args, **kwargs):
            return func(*args, **kwargs)

        return wrapper_decorator


from functools import reduce
from typing import Iterable, Iterator, Sequence, Union, cast, overload

import dateutil.parser
import h5py
import numpy as np
import pint
from scipy.spatial.transform import Rotation

# NeXus field type for type annotations
# https://manual.nexusformat.org/nxdl-types.html#nxdl-field-types-and-units
NXBool = Union[bool, np.ndarray]
NXFloat = Union[float, np.ndarray]
NXInt = Union[int, np.ndarray]
NXNumber = Union[NXFloat, NXInt]


ureg = pint.UnitRegistry()


logger = logging.getLogger(__name__)


NXNode = Union[h5py.File, h5py.Group]


def h5str(h5_value: str | np.bytes_ | bytes) -> str:
    """
    Convert a value returned an h5py attribute to str.

    h5py can return either a bytes-like (numpy.string_) or str object
    for attribute values depending on whether the value was written as
    fixed or variable length. This function collapses the two to str.
    """
    if isinstance(h5_value, (np.bytes_, bytes)):
        return h5_value.decode("utf-8")
    return h5_value


def find_classes(node: NXNode, *nx_classes: str | None) -> tuple[list[h5py.Group], ...]:
    """
    Find instances of multiple NXclass types within the children of the current node.

    Args:
        node: The input h5py node (h5py.File or h5py.Group).
        nx_classes: Names of NXclass types to search for.  If None, search for children
            without an NXclass.

    Returns:
        A list of matching nodes for each of the specified NX_class types.
    """
    results: dict[str | None, list[h5py.Group]] = {
        nx_class: [] for nx_class in nx_classes
    }

    values: Iterable[h5py.Group] = filter(None, node.values())
    for v in values:
        class_name = h5str(v.attrs.get("NX_class"))
        if class_name in nx_classes:
            results[class_name].append(v)

    return tuple(results.values())


def find_class(node: NXNode, nx_class: str | None) -> list[h5py.Group]:
    """
    Find instances of a single NXclass type within the children of the current node.

    This is a convenience function, equivalent to calling find_classes with a single
    NXclass type name argument and returning the list of matches.

    Args:
        node: The input h5py node (h5py.File or h5py.Group).
        nx_class: Names of NXclass type to search for.  If None, search for children
            without an NXclass.

    Returns:
        The list of matching nodes for the specified NXclass type.
    """
    return find_classes(node, nx_class)[0]


class H5Mapping(Mapping):
    def __init__(self, handle: h5py.File | h5py.Group):
        self._handle = handle

    def __getitem__(self, key: str) -> h5py.Group | h5py.Dataset:
        return self._handle[key]

    def __iter__(self) -> Iterator[str]:
        return iter(self._handle)

    def __len__(self) -> int:
        return len(self._handle)

    @cached_property
    def path(self) -> str | None:
        return h5str(self._handle.name)


class NXmx(H5Mapping):
    def __init__(self, handle):
        super().__init__(handle)
        self._entries = [
            entry
            for entry in find_class(handle, "NXentry")
            if "definition" in entry and h5str(entry["definition"][()]) == "NXmx"
        ]

    @cached_property
    def entries(self) -> list[NXentry]:
        return [NXentry(entry) for entry in self._entries]


class NXentry(H5Mapping):
    """NXentry describes the measurement.

    The top-level NeXus group which contains all the data and associated information
    that comprise a single measurement. It is mandatory that there is at least one group
    of this type in the NeXus file.
    """

    def __init__(self, handle):
        super().__init__(handle)
        self._data, self._instruments, self._samples, self._sources = find_classes(
            handle, "NXdata", "NXinstrument", "NXsample", "NXsource"
        )

    @cached_property
    def instruments(self) -> list[NXinstrument]:
        return [NXinstrument(instrument) for instrument in self._instruments]

    @cached_property
    def samples(self) -> list[NXsample]:
        return [NXsample(sample) for sample in self._samples]

    @cached_property
    def data(self) -> list[NXdata]:
        return [NXdata(data) for data in self._data]

    @cached_property
    def source(self) -> NXsource:
        return NXsource(self._sources[0])

    @cached_property
    def start_time(self) -> datetime.datetime:
        """Starting time of measurement.

        ISO 8601 time/date of the first data point collected in UTC, using the Z suffix
        to avoid confusion with local time. Note that the time zone of the beamline
        should be provided in NXentry/NXinstrument/time_zone.
        """
        return dateutil.parser.isoparse(h5str(self._handle["start_time"][()]))

    @cached_property
    def end_time(self) -> datetime.datetime | None:
        """Ending time of measurement.

        ISO 8601 time/date of the last data point collected in UTC, using the Z suffix
        to avoid confusion with local time. Note that the time zone of the beamline
        should be provided in NXentry/NXinstrument/time_zone. This field should only be
        filled when the value is accurately observed. If the data collection aborts or
        otherwise prevents accurate recording of the end_time, this field should be
        omitted.
        """
        if "end_time" in self._handle:
            return dateutil.parser.isoparse(h5str(self._handle["end_time"][()]))
        return None

    @cached_property
    def end_time_estimated(self) -> datetime.datetime:
        """Estimated ending time of the measurement.

        ISO 8601 time/date of the last data point collected in UTC, using the Z suffix
        to avoid confusion with local time. Note that the time zone of the beamline
        should be provided in NXentry/NXinstrument/time_zone. This field may be filled
        with a value estimated before an observed value is available.
        """
        return dateutil.parser.isoparse(h5str(self._handle["end_time_estimated"][()]))

    @cached_property
    def definition(self) -> str:
        """NeXus NXDL schema to which this file conforms."""
        return h5str(self._handle["definition"][()])


class NXdata(H5Mapping):
    """NXdata describes the plottable data and related dimension scales."""

    @cached_property
    def signal(self) -> str | None:
        """Declares which dataset is the default.

        The value is the name of the dataset to be plotted. A field of this name must
        exist (either as dataset or as a link to a dataset).

        It is recommended (as of NIAC2014) to use this attribute rather than adding a
        signal attribute to the dataset. See
        https://www.nexusformat.org/2014_How_to_find_default_data.html for a summary of
        the discussion.
        """
        return self._handle.attrs.get("signal")


class NXtransformations(H5Mapping):
    """Collection of axis-based translations and rotations to describe a geometry.

    May also contain axes that do not move and therefore do not have a transformation
    type specified, but are useful in understanding coordinate frames within which
    transformations are done, or in documenting important directions, such as the
    direction of gravity.

    A nested sequence of transformations lists the translation and rotation steps needed
    to describe the position and orientation of any movable or fixed device.

    There will be one or more transformations (axes) defined by one or more fields for
    each transformation. The all-caps name AXISNAME designates the particular axis
    generating a transformation (e.g. a rotation axis or a translation axis or a general
    axis). The attribute units="NX_TRANSFORMATION" designates the units will be
    appropriate to the transformation_type attribute:
      - NX_LENGTH for translation
      - NX_ANGLE for rotation
      - NX_UNITLESS for axes for which no transformation type is specified

    This class will usually contain all axes of a sample stage or goniometer or a
    detector. The NeXus default McSTAS coordinate frame is assumed, but additional
    useful coordinate axes may be defined by using axes for which no transformation type
    has been specified.

    The entry point (depends_on) will be outside of this class and point to a field in
    here. Following the chain may also require following depends_on links to
    transformations outside, for example to a common base table. If a relative path is
    given, it is relative to the group enclosing the depends_on specification.

    For a chain of three transformations, where T1 depends on T2  and that in turn
    depends on T3, the final transformation Tf is
        Tf = T3 T2 T1

    In explicit terms, the transformations are a subset of affine transformations
    expressed as 4x4 matrices that act on homogeneous coordinates, w = (x, y, z, 1)^T.

    For rotation and translation,
        Tr = (R  o)
             (03 1)
        Tr = (I3 t + o)
             (03 1)

    where R is the usual 3x3 rotation matrix, o is an offset vector, 03 is a row of 3
    zeros, I3 is the 3x3 identity matrix and t is the translation vector.

    o is given by the offset attribute, t is given by the vector attribute multiplied by
    the field value, and R is defined as a rotation about an axis in the direction of
    vector, of angle of the field value.

    NOTE:

    One possible use of NXtransformations is to define the motors and transformations
    for a diffractometer (goniometer). Such use is mentioned in the NXinstrument base
    class. Use one NXtransformations group for each diffractometer and name the group
    appropriate to the device. Collecting the motors of a sample table or xyz-stage in
    an NXtransformation group is equally possible.
    """

    def __init__(self, handle):
        super().__init__(handle)
        self._axes = {
            k: NXtransformationsAxis(v)
            for k, v in handle.items()
            if isinstance(v, h5py.Dataset)
        }

    @cached_property
    def default(self) -> str:
        """Declares which child group contains a path leading to a NXdata group.

        It is recommended (as of NIAC2014) to use this attribute to help define the path
        to the default dataset to be plotted. See
        https://www.nexusformat.org/2014_How_to_find_default_data.html for a summary of
        the discussion.
        """
        return h5str(self._handle.attrs.get("default"))

    @cached_property
    def axes(self) -> dict[str, NXtransformationsAxis]:
        return self._axes


class NXtransformationsAxis:
    """Axis-based translation and rotation to describe a given transformation.

    For a chain of three transformations, where T1 depends on T2  and that in turn
    depends on T3, the final transformation Tf is
        Tf = T3 T2 T1

    In explicit terms, the transformations are a subset of affine transformations
    expressed as 4x4 matrices that act on homogeneous coordinates, w = (x, y, z, 1)^T.

    For rotation and translation,
        Tr = (R  o)
             (03 1)
        Tr = (I3 t + o)
             (03 1)

    where R is the usual 3x3 rotation matrix, o is an offset vector, 03 is a row of 3
    zeros, I3 is the 3x3 identity matrix and t is the translation vector.

    o is given by the offset attribute, t is given by the vector attribute multiplied by
    the field value, and R is defined as a rotation about an axis in the direction of
    vector, of angle of the field value.

    NOTE:

    One possible use of NXtransformations is to define the motors and transformations
    for a diffractometer (goniometer). Such use is mentioned in the NXinstrument base
    class. Use one NXtransformations group for each diffractometer and name the group
    appropriate to the device. Collecting the motors of a sample table or xyz-stage in
    an NXtransformation group is equally possible.
    """

    def __init__(self, handle):
        self._handle = handle

    def __len__(self) -> int:
        return self._handle.size

    @cached_property
    def path(self) -> str | None:
        return h5str(self._handle.name)

    @cached_property
    def units(self) -> str:
        """Units of the specified transformation.

        Could be any of these: NX_LENGTH, NX_ANGLE, or NX_UNITLESS

        There will be one or more transformations defined by one or more fields for each
        transformation. The units type NX_TRANSFORMATION designates the particular axis
        generating a transformation (e.g. a rotation axis or a translation axis or a
        general axis). NX_TRANSFORMATION designates the units will be appropriate to the
        type of transformation, indicated in the NXtransformations base class by the
        transformation_type value:
          - NX_LENGTH for translation
          - NX_ANGLE for rotation
          - NX_UNITLESS for axes for which no transformation type is specified.
        """
        return h5str(self._handle.attrs.get("units"))

    @cached_property
    def transformation_type(self) -> str:
        """The type of the transformation, either translation or rotation.

        The transformation_type may be translation, in which case the values are linear
        displacements along the axis, rotation, in which case the values are angular
        rotations around the axis.

        If this attribute is omitted, this is an axis for which there is no motion to be
        specifies, such as the direction of gravity, or the direction to the source, or
        a basis vector of a coordinate frame.

        Any of these values: translation | rotation.
        """
        return h5str(self._handle.attrs.get("transformation_type"))

    @cached_property
    def vector(self) -> NXNumber:
        """Three values that define the axis for this transformation.

        The axis should be normalized to unit length, making it dimensionless. For
        rotation axes, the direction should be chosen for a right-handed rotation with
        increasing angle. For translation axes the direction should be chosen for
        increasing displacement. For general axes, an appropriate direction should be
        chosen.
        """
        return self._handle.attrs.get("vector")

    @cached_property
    def offset(self) -> pint.Quantity | None:
        """A fixed offset applied before the transformation (three vector components).

        This is not intended to be a substitute for a fixed translation axis but, for
        example, as the mechanical offset from mounting the axis to its dependency.
        """
        if "offset" in self._handle.attrs:
            return self._handle.attrs.get("offset") * ureg(self.offset_units or "")
        return None

    @cached_property
    def offset_units(self) -> str | None:
        """Units of the offset. Values should be consistent with NX_LENGTH."""
        if "offset_units" in self._handle.attrs:
            return h5str(self._handle.attrs.get("offset_units"))
        # This shouldn't be the case, but DLS EIGER NeXus files include offset without
        # accompanying offset_units, so use units instead (which should strictly only
        # apply to vector, not offset.
        # See also https://jira.diamond.ac.uk/browse/MXGDA-3668
        # logger.warning(
        # f"'offset_units' attribute not present for {self.path}, falling back to 'units'"
        # )
        return self.units

    @cached_property
    def depends_on(self) -> NXtransformationsAxis | None:
        depends_on = h5str(self._handle.attrs.get("depends_on"))
        if depends_on and depends_on != ".":
            return NXtransformationsAxis(self._handle.parent[depends_on])
        return None

    def __getitem__(self, key) -> pint.Quantity:
        return self._handle[key] * ureg(self.units)

    @cached_property
    def matrix(self) -> np.ndarray:

        values = cast(pint.Quantity, np.atleast_1d(self[()]))
        if np.any(values):
            values = (
                values.to("mm").magnitude
                if self.transformation_type == "translation"
                else values.to("rad").magnitude
            )
        else:
            values = values.magnitude

        if self.transformation_type == "rotation":
            R = Rotation.from_rotvec(values[:, np.newaxis] * self.vector).as_matrix()
            T = np.zeros((values.size, 3))
        else:
            R = np.identity(3)
            T = values[:, np.newaxis] * self.vector

        if self.offset is not None and np.any(self.offset):
            T += self.offset.to("mm").magnitude

        A = np.repeat(np.identity(4).reshape((1, 4, 4)), values.size, axis=0)
        A[:, :3, :3] = R
        A[:, :3, 3] = T
        return A


class NXsample(H5Mapping):
    """Any information on the sample.

    This could include scanned variables that are associated with one of the data
    dimensions, e.g. the magnetic field, or logged data, e.g. monitored temperature vs
    elapsed time.
    """

    def __init__(self, handle):
        super().__init__(handle)
        self._transformations = find_class(handle, "NXtransformations")

    @cached_property
    def name(self) -> str:
        """Descriptive name of sample"""
        return h5str(self._handle["name"][()])

    @cached_property
    def depends_on(self) -> NXtransformationsAxis | None:
        """The axis on which the sample position depends"""
        depends_on = h5str(self._handle["depends_on"][()])
        if depends_on and depends_on != ".":
            return NXtransformationsAxis(self._handle[depends_on])
        return None

    @cached_property
    def temperature(self) -> pint.Quantity | None:
        """The temperature of the sample."""
        if "temperature" in self._handle:
            temperature = self._handle["temperature"]
            units = h5str(temperature.attrs["units"])
            return temperature[()] * ureg(units)
        return None

    @cached_property
    def transformations(self) -> list[NXtransformations]:
        """This is the recommended location for sample goniometer and other related axes.

        This is a requirement to describe for any scan experiment. The reason it is
        optional is mainly to accommodate XFEL single shot exposures.

        Use of the depends_on field and the NXtransformations group is strongly
        recommended. As noted above this should be an absolute requirement to have for
        any scan experiment.

        The reason it is optional is mainly to accommodate XFEL single shot exposures.
        """
        return [
            NXtransformations(transformations)
            for transformations in self._transformations
        ]


class NXinstrument(H5Mapping):
    """Collection of the components of the instrument or beamline.

    Template of instrument descriptions comprising various beamline components. Each
    component will also be a NeXus group defined by its distance from the sample.
    Negative distances represent beamline components that are before the sample while
    positive distances represent components that are after the sample. This device
    allows the unique identification of beamline components in a way that is valid for
    both reactor and pulsed instrumentation.
    """

    def __init__(self, handle):
        super().__init__(handle)

        (
            self._attenuators,
            self._detector_groups,
            self._detectors,
            self._beams,
        ) = find_classes(
            handle,
            "NXattenuator",
            "NXdetector_group",
            "NXdetector",
            "NXbeam",
        )

    @cached_property
    def name(self) -> str:
        """Name of instrument.

        Consistency with the controlled vocabulary beamline naming in
        https://mmcif.wwpdb.org/dictionaries/mmcif_pdbx_v50.dic/Items/_diffrn_source.pdbx_synchrotron_beamline.html
        and
        https://mmcif.wwpdb.org/dictionaries/mmcif_pdbx_v50.dic/Items/_diffrn_source.type.html
        is highly recommended.
        """
        return h5str(self._handle["name"][()])

    @cached_property
    def short_name(self) -> str:
        """Short name for instrument, perhaps the acronym."""
        return h5str(self._handle["name"].attrs.get("short_name"))

    @cached_property
    def time_zone(self) -> str | None:
        """ISO 8601 time_zone offset from UTC."""
        return self._handle.get("time_zone")

    @cached_property
    def attenuators(self):
        return self._attenuators

    @cached_property
    def detector_groups(self) -> list[NXdetector_group]:
        """Optional logical grouping of detectors."""
        return [NXdetector_group(group) for group in self._detector_groups]

    @cached_property
    def detectors(self) -> list[NXdetector]:
        """A detector, detector bank, or multidetector.

        Normally the detector group will have the name detector. However, in the case of
        multiple detectors, each detector needs a uniquely named NXdetector.
        """
        return [NXdetector(detector) for detector in self._detectors]

    @cached_property
    def beams(self) -> list[NXbeam]:
        """Properties of the neutron or X-ray beam at a given location."""
        return [NXbeam(beam) for beam in self._beams]


class NXdetector_group(H5Mapping):
    """Optional logical grouping of detectors.

    Each detector is represented as an NXdetector with its own detector data array. Each
    detector data array may be further decomposed into array sections by use of
    NXdetector_module groups. Detectors can be grouped logically together using
    NXdetector_group. Groups can be further grouped hierarchically in a single
    NXdetector_group (for example, if there are multiple detectors at an endstation or
    multiple endstations at a facility). Alternatively, multiple NXdetector_groups can
    be provided.

    The groups are defined hierarchically, with names given in the group_names field,
    unique identifying indices given in the field group_index, and the level in the
    hierarchy given in the group_parent field. For example if an x-ray detector group,
    DET, consists of four detectors in a rectangular array:

        DTL    DTR
        DLL    DLR

    We could have:

        group_names: ["DET", "DTL", "DTR", "DLL", "DLR"]
        group_index: [1, 2, 3, 4, 5]
        group_parent:  [-1, 1, 1, 1, 1]
    """

    @cached_property
    def group_names(self) -> np.ndarray:
        """
        An array of the names of the detectors or the names of hierarchical groupings of
        detectors.
        """
        return self._handle["group_names"].asstr()[()]

    @cached_property
    def group_index(self) -> NXInt:
        """An array of unique identifiers for detectors or groupings of detectors.

        Each ID is a unique ID for the corresponding detector or group named in the
        field group_names. The IDs are positive integers starting with 1.
        """
        return self._handle["group_index"][()]

    @cached_property
    def group_parent(self) -> NXInt:
        """
        An array of the hierarchical levels of the parents of detectors or groupings of
        detectors.

        A top-level grouping has parent level -1.
        """
        return self._handle["group_parent"][()]


class NXdetector(H5Mapping):
    """
    A detector, detector bank, or multidetector.

    Normally the detector group will have the name detector. However, in the case of
    multiple detectors, each detector needs a uniquely named NXdetector.
    """

    def __init__(self, handle):
        super().__init__(handle)
        (self._modules,) = find_classes(handle, "NXdetector_module")

    @cached_property
    def depends_on(self) -> NXtransformationsAxis | None:
        """The axis on which the detector position depends.

        NeXus path to the detector positioner axis that most directly supports the
        detector. In the case of a single-module detector, the detector axis chain may
        start here.
        """
        if "depends_on" in self._handle:
            return NXtransformationsAxis(self._handle[self._handle["depends_on"][()]])
        return None

    @cached_property
    def data(self) -> NXNumber | None:
        """The raw data array for this detector.

        For a dimension-2 detector, the rank of the data array will be 3. For a
        dimension-3 detector, the rank of the data array will be 4. This allows for the
        introduction of the frame number as the first index.
        """
        if "data" in self._handle:
            return self._handle["data"][()]
        return None

    @cached_property
    def description(self) -> str | None:
        """name/manufacturer/model/etc. information."""
        if "description" in self._handle:
<<<<<<< HEAD
            return h5str(np.squeeze(self._handle["description"])[()])
=======
            return h5str(self._handle["description"][()])
        return None
>>>>>>> 927539e8

    @cached_property
    def distance(self) -> NXFloat | None:
        """Distance from the sample to the beam center.

        Normally this value is for guidance only, the proper geometry can be found
        following the depends_on axis chain, But in appropriate cases where the
        dectector distance to the sample is observable independent of the axis chain,
        that may take precedence over the axis chain calculation.
        """
        if "distance" in self._handle:
<<<<<<< HEAD
            return float(self._handle["distance"][()])
=======
            return self._handle["distance"][()]
        return None
>>>>>>> 927539e8

    @cached_property
    def distance_derived(self) -> NXBool | None:
        """Boolean to indicate if the distance is a derived, rather than a primary
        observation.

        If distance_derived true or is not specified, the distance is assumed to be
        derived from delector axis specifications.
        """
        if "distance_derived" in self._handle:
<<<<<<< HEAD
            return bool(self._handle["distance_derived"][()])
=======
            return self._handle["distance_derived"][()]
        return None
>>>>>>> 927539e8

    @cached_property
    def count_time(self) -> NXNumber | None:
        """Elapsed actual counting time."""
        if "count_time" in self._handle:
<<<<<<< HEAD
            return np.squeeze(self._handle["count_time"])[()]
=======
            return self._handle["count_time"][()]
        return None
>>>>>>> 927539e8

    @cached_property
    def beam_center_x(self) -> NXFloat | None:
        """This is the x position where the direct beam would hit the detector.

        This is a length and can be outside of the actual detector. The length can be in
        physical units or pixels as documented by the units attribute. Normally, this
        should be derived from the axis chain, but the direct specification may take
        precedence if it is not a derived quantity.
        """
        if "beam_center_x" in self._handle:
<<<<<<< HEAD
            return float(self._handle["beam_center_x"][()])
=======
            return self._handle["beam_center_x"][()]
        return None
>>>>>>> 927539e8

    @cached_property
    def beam_center_y(self) -> NXFloat | None:
        """This is the y position where the direct beam would hit the detector.

        This is a length and can be outside of the actual detector. The length can be in
        physical units or pixels as documented by the units attribute. Normally, this
        should be derived from the axis chain, but the direct specification may take
        precedence if it is not a derived quantity.
        """
        if "beam_center_y" in self._handle:
<<<<<<< HEAD
            return float(self._handle["beam_center_y"][()])
=======
            return self._handle["beam_center_y"][()]
        return None
>>>>>>> 927539e8

    @cached_property
    def pixel_mask_applied(self) -> NXBool | None:
        """
        True when the pixel mask correction has been applied in the electronics, false
        otherwise (optional).
        """
        if "pixel_mask_applied" in self._handle:
<<<<<<< HEAD
            return bool(self._handle["pixel_mask_applied"][()])
=======
            return self._handle["pixel_mask_applied"][()]
        return None
>>>>>>> 927539e8

    @cached_property
    def pixel_mask(self) -> NXInt | None:
        """The 32-bit pixel mask for the detector.

        Can be either one mask for the whole dataset (i.e. an array with indices i, j)
        or each frame can have its own mask (in which case it would be an array with
        indices nP, i, j).

        Contains a bit field for each pixel to signal dead, blind, high or otherwise
        unwanted or undesirable pixels. They have the following meaning:

          - bit 0: gap (pixel with no sensor)
          - bit 1: dead
          - bit 2: under-responding
          - bit 3: over-responding
          - bit 4: noisy
          - bit 5: -undefined-
          - bit 6: pixel is part of a cluster of problematic pixels (bit set in addition
                   to others)
          - bit 7: -undefined-
          - bit 8: user defined mask (e.g. around beamstop)
          - bits 9-30: -undefined-
          - bit 31: virtual pixel (corner pixel with interpolated value)

        Normal data analysis software would not take pixels into account when a bit in
        (mask & 0x0000FFFF) is set. Tag bit in the upper two bytes would indicate
        special pixel properties that normally would not be a sole reason to reject the
        intensity value (unless lower bits are set.

        If the full bit depths is not required, providing a mask with fewer bits is
        permissible.

        If needed, additional pixel masks can be specified by including additional
        entries named pixel_mask_N, where N is an integer. For example, a general bad
        pixel mask could be specified in pixel_mask that indicates noisy and dead
        pixels, and an additional pixel mask from experiment-specific shadowing could be
        specified in pixel_mask_2. The cumulative mask is the bitwise OR of pixel_mask
        and any pixel_mask_N entries.

        If provided, it is recommended that it be compressed.
        """
        if "pixel_mask" in self._handle:
            return self._handle["pixel_mask"][()]
        return None

    @cached_property
    def bit_depth_readout(self) -> NXInt | None:
        """How many bits the electronics record per pixel (recommended)."""
        if "bit_depth_readout" in self._handle:
            return int(self._handle["bit_depth_readout"][()])
        return None

    @cached_property
    def sensor_material(self) -> str:
        """The name of the material a detector sensor is constructed from.

        At times, radiation is not directly sensed by the detector. Rather, the detector
        might sense the output from some converter like a scintillator. This is the name
        of this converter material."""
        return h5str(np.squeeze(self._handle["sensor_material"])[()])

    @cached_property
    def sensor_thickness(self) -> pint.Quantity:
        thickness = self._handle["sensor_thickness"]
        units = h5str(thickness.attrs["units"])
        return np.squeeze(thickness)[()] * ureg(units)

    @cached_property
    def underload_value(self) -> NXInt | None:
        """The lowest value at which pixels for this detector would be reasonably be measured.

        For example, given a saturation_value and an underload_value, the valid pixels
        are those less than or equal to the saturation_value and greater than or equal
        to the underload_value.
        """
        if "underload_value" in self._handle:
<<<<<<< HEAD
            return int(self._handle["underload_value"][()])
=======
            return self._handle["underload_value"][()]
        return None
>>>>>>> 927539e8

    @cached_property
    def saturation_value(self) -> NXInt | None:
        """The value at which the detector goes into saturation.

        Data above this value is known to be invalid.

        For example, given a saturation_value and an underload_value, the valid pixels
        are those less than or equal to the saturation_value and greater than or equal
        to the underload_value.
        """
        if "saturation_value" in self._handle:
<<<<<<< HEAD
            return int(self._handle["saturation_value"][()])
=======
            return self._handle["saturation_value"][()]
        return None
>>>>>>> 927539e8

    @cached_property
    def modules(self) -> list[NXdetector_module]:
        """The list of NXdetector_modules comprising this NXdetector."""
        return [NXdetector_module(module) for module in self._modules]

    @cached_property
    def type(self) -> str | None:
        """Description of type such as scintillator, ccd, pixel, image plate, CMOS, …"""
        if "type" in self._handle:
<<<<<<< HEAD
            return h5str(np.squeeze(self._handle["type"])[()])
=======
            return h5str(self._handle["type"][()])
        return None
>>>>>>> 927539e8

    @cached_property
    def frame_time(self) -> pint.Quantity | None:
        """This is time for each frame. This is exposure_time + readout time."""
        if "frame_time" in self._handle:
            frame_time = self._handle["frame_time"]
            units = h5str(frame_time.attrs["units"])
<<<<<<< HEAD
            return np.squeeze(frame_time)[()] * ureg(units)
=======
            return frame_time[()] * ureg(units)
        return None
>>>>>>> 927539e8


class NXdetector_module(H5Mapping):
    """Representation of the NXdetector_module class.

    Many detectors consist of multiple smaller modules that are operated in sync and
    store their data in a common dataset. To allow consistent parsing of the
    experimental geometry, this application definiton requires all detectors to define a
    detector module, even if there is only one.

    This group specifies the hyperslab of data in the data array associated with the
    detector that contains the data for this module. If the module is associated with a
    full data array, rather than with a hyperslab within a larger array, then a single
    module should be defined, spanning the entire array.
    """

    @cached_property
    def data_origin(self) -> np.ndarray:
        """The offset of this module into the raw data array.

        A dimension-2 or dimension-3 field which gives the indices of the origin of the
        hyperslab of data for this module in the main area detector image in the parent
        NXdetector module.

        The data_origin is 0-based.

        The frame number dimension (nP) is omitted. Thus the data_origin field for a
        dimension-2 dataset with indices (nP, i, j) will be an array with indices
        (i, j), and for a dimension-3 dataset with indices (nP, i, j, k) will be an
        array with indices (i, j, k).

        The order of indices (i, j or i, j, k) is slow to fast.
        """
        origin = self._handle["data_origin"][()]
        assert not isinstance(origin, int)
        return origin

    @cached_property
    def data_size(self) -> np.ndarray:
        """Two or three values for the size of the module in pixels in each direction.

        Dimensionality and order of indices is the same as for data_origin.
        """
        size = self._handle["data_size"][()]
        # Validate that we aren't the int part of NXInt
        assert not isinstance(size, int)
        return size

    @cached_property
    def data_stride(self) -> NXInt | None:
        """Two or three values for the stride of the module in pixels in each direction.

        By default the stride is [1,1] or [1,1,1], and this is the most likely case.
        This optional field is included for completeness.
        """
        if "data_stride" in self._handle:
            return self._handle["data_stride"][()]
        return None

    @cached_property
    def module_offset(self) -> NXtransformationsAxis | None:
        """Offset of the module in regards to the origin of the detector in an arbitrary
        direction.
        """
        if "module_offset" in self._handle:
            return NXtransformationsAxis(self._handle["module_offset"])
        return None

    @cached_property
    def fast_pixel_direction(self) -> NXtransformationsAxis:
        """Values along the direction of fastest varying pixel direction.

        The direction itself is given through the vector attribute.
        """
        return NXtransformationsAxis(self._handle["fast_pixel_direction"])

    @cached_property
    def slow_pixel_direction(self) -> NXtransformationsAxis:
        """Values along the direction of slowest varying pixel direction.

        The direction itself is given through the vector attribute.
        """
        return NXtransformationsAxis(self._handle["slow_pixel_direction"])


class NXsource(H5Mapping):
    """The neutron or x-ray storage ring/facility."""

    @cached_property
    def name(self) -> str:
        """Name of source.

        Consistency with the naming in
        https://mmcif.wwpdb.org/dictionaries/mmcif_pdbx_v50.dic/Items/_diffrn_source.pdbx_synchrotron_site.html
        controlled vocabulary is highly recommended.
        """
        return h5str(self._handle["name"][()])

    @cached_property
    def short_name(self) -> str | None:
        """Short name for source, perhaps the acronym"""
        return h5str(self._handle["name"].attrs.get("short_name"))


class NXbeam(H5Mapping):
    """Properties of the neutron or X-ray beam at a given location.

    It will be referenced by beamline component groups within the NXinstrument group or
    by the NXsample group. Note that variables such as the incident energy could be
    scalar values or arrays. This group is especially valuable in storing the results of
    instrument simulations in which it is useful to specify the beam profile, time
    distribution etc. at each beamline component. Otherwise, its most likely use is in
    the NXsample group in which it defines the results of the neutron scattering by the
    sample, e.g., energy transfer, polarizations.
    """

    @cached_property
    def incident_wavelength(self) -> pint.Quantity:
        """Wavelength on entering beamline component.

        In the case of a monchromatic beam this is the scalar wavelength.

        Several other use cases are permitted, depending on the presence or absence of
        other incident_wavelength_X fields.

        In the case of a polychromatic beam this is an array of length m of wavelengths,
        with the relative weights in incident_wavelength_weights.

        In the case of a monochromatic beam that varies shot- to-shot, this is an array
        of wavelengths, one for each recorded shot. Here, incident_wavelength_weights
        and incident_wavelength_spread are not set.

        In the case of a polychromatic beam that varies shot-to- shot, this is an array
        of length m with the relative weights in incident_wavelength_weights as a 2D
        array.

        In the case of a polychromatic beam that varies shot-to- shot and where the
        channels also vary, this is a 2D array of dimensions nP by m (slow to fast) with
        the relative weights in incident_wavelength_weights as a 2D array.

        Note, variants are a good way to represent several of these use cases in a
        single dataset, e.g. if a calibrated, single-value wavelength value is available
        along with the original spectrum from which it was calibrated.
        """
        wavelength = self._handle["incident_wavelength"]
        units = h5str(wavelength.attrs["units"])
        return wavelength[()] * ureg(units)

    @cached_property
    def flux(self) -> pint.Quantity | None:
        """Flux density incident on beam plane area in photons per second per unit area.

        In the case of a beam that varies in flux shot-to-shot, this is an array of
        values, one for each recorded shot.
        """
        if "flux" in self._handle:
            flux = self._handle["flux"]
            units = h5str(flux.attrs["units"])
            return flux[()] * ureg(units)
        return None

    @cached_property
    def total_flux(self) -> pint.Quantity | None:
        """Flux incident on beam plane in photons per second.

        In the case of a beam that varies in total flux shot-to-shot, this is an array
        of values, one for each recorded shot.
        """
        if "total_flux" in self._handle:
            total_flux = self._handle["total_flux"]
            units = h5str(total_flux.attrs["units"])
            return total_flux[()] * ureg(units)
        return None

    @cached_property
    def incident_beam_size(self) -> pint.Quantity | None:
        """Two-element array of FWHM (if Gaussian or Airy function) or diameters
        (if top hat) or widths (if rectangular) of the beam in the order x, y.
        """
        if "incident_beam_size" in self._handle:
            beam_size = self._handle["incident_beam_size"]
            units = h5str(beam_size.attrs["units"])
            return beam_size[()] * ureg(units)
        return None

    @cached_property
    def profile(self) -> str | None:
        """The beam profile, Gaussian, Airy function, top-hat or rectangular.

        The profile is given in the plane of incidence of the beam on the sample.

        Any of these values: Gaussian | Airy | top-hat | rectangular
        """
        if "profile" in self._handle:
            return h5str(self._handle["profile"][()])
        return None


@dataclasses.dataclass(frozen=True)
class DependencyChain(Sequence[NXtransformationsAxis]):
    transformations: list[NXtransformationsAxis]

    def __iter__(self) -> Iterator[NXtransformationsAxis]:
        return iter(self.transformations)

    @overload
    def __getitem__(self, idx: int) -> NXtransformationsAxis:
        ...

    @overload
    def __getitem__(self, idx: slice) -> Sequence[NXtransformationsAxis]:
        ...

    def __getitem__(self, idx):
        return self.transformations[idx]

    def __len__(self) -> int:
        return len(self.transformations)

    def __str__(self):
        string = []
        for t in self.transformations:
            depends_on = t.depends_on.path if t.depends_on else "."
            string.extend(
                [
                    f"{t.path} = {t[()]:g}",
                    f"  @transformation_type = {t.transformation_type}",
                    f"  @vector = {t.vector}",
                    f"  @offset = {t.offset}",
                    f"  @depends_on = {depends_on}",
                ]
            )
        return "\n".join(string)


def get_dependency_chain(
    transformation: NXtransformationsAxis,
) -> DependencyChain:
    """Return the dependency chain for a given NXtransformationsAxis.

    Follow the `depends_on` tree for a given NXtransformationsAxis and construct the
    resulting list of NXtransformationsAxis.
    """
    transformations = []
    transform: NXtransformationsAxis | None = transformation
    while transform is not None:
        transformations.append(transform)
        transform = transform.depends_on
    return DependencyChain(transformations)


def get_cumulative_transformation(
    dependency_chain: DependencyChain | Sequence[NXtransformationsAxis],
) -> np.ndarray:
    """Compute the cumulative transformation for a given dependency chain"""
    return reduce(operator.__matmul__, reversed([t.matrix for t in dependency_chain]))


Axes = namedtuple("Axes", ["axes", "angles", "names", "is_scan_axis"])


def get_rotation_axes(dependency_chain: DependencyChain) -> Axes:
    axes = []
    angles = []
    axis_names = []
    is_scan_axis = []

    for transformation in dependency_chain:
        if transformation.transformation_type != "rotation":
            continue
        values = cast(pint.Quantity, np.atleast_1d(transformation[()]))
        values = values.to("degrees").magnitude
        is_scan = len(values) > 1 and not np.all(values == values[0])
        axes.append(transformation.vector)
        angles.append(values[0])
        assert transformation.path
        axis_names.append(transformation.path.split("/")[-1])
        is_scan_axis.append(is_scan)

    return Axes(
        np.array(axes), np.array(angles), np.array(axis_names), np.array(is_scan_axis)
    )<|MERGE_RESOLUTION|>--- conflicted
+++ resolved
@@ -682,12 +682,8 @@
     def description(self) -> str | None:
         """name/manufacturer/model/etc. information."""
         if "description" in self._handle:
-<<<<<<< HEAD
             return h5str(np.squeeze(self._handle["description"])[()])
-=======
-            return h5str(self._handle["description"][()])
-        return None
->>>>>>> 927539e8
+        return None
 
     @cached_property
     def distance(self) -> NXFloat | None:
@@ -699,12 +695,8 @@
         that may take precedence over the axis chain calculation.
         """
         if "distance" in self._handle:
-<<<<<<< HEAD
             return float(self._handle["distance"][()])
-=======
-            return self._handle["distance"][()]
-        return None
->>>>>>> 927539e8
+        return None
 
     @cached_property
     def distance_derived(self) -> NXBool | None:
@@ -715,23 +707,15 @@
         derived from delector axis specifications.
         """
         if "distance_derived" in self._handle:
-<<<<<<< HEAD
             return bool(self._handle["distance_derived"][()])
-=======
-            return self._handle["distance_derived"][()]
-        return None
->>>>>>> 927539e8
+        return None
 
     @cached_property
     def count_time(self) -> NXNumber | None:
         """Elapsed actual counting time."""
         if "count_time" in self._handle:
-<<<<<<< HEAD
             return np.squeeze(self._handle["count_time"])[()]
-=======
-            return self._handle["count_time"][()]
-        return None
->>>>>>> 927539e8
+        return None
 
     @cached_property
     def beam_center_x(self) -> NXFloat | None:
@@ -743,12 +727,8 @@
         precedence if it is not a derived quantity.
         """
         if "beam_center_x" in self._handle:
-<<<<<<< HEAD
             return float(self._handle["beam_center_x"][()])
-=======
-            return self._handle["beam_center_x"][()]
-        return None
->>>>>>> 927539e8
+        return None
 
     @cached_property
     def beam_center_y(self) -> NXFloat | None:
@@ -760,12 +740,8 @@
         precedence if it is not a derived quantity.
         """
         if "beam_center_y" in self._handle:
-<<<<<<< HEAD
             return float(self._handle["beam_center_y"][()])
-=======
-            return self._handle["beam_center_y"][()]
-        return None
->>>>>>> 927539e8
+        return None
 
     @cached_property
     def pixel_mask_applied(self) -> NXBool | None:
@@ -774,12 +750,8 @@
         otherwise (optional).
         """
         if "pixel_mask_applied" in self._handle:
-<<<<<<< HEAD
             return bool(self._handle["pixel_mask_applied"][()])
-=======
-            return self._handle["pixel_mask_applied"][()]
-        return None
->>>>>>> 927539e8
+        return None
 
     @cached_property
     def pixel_mask(self) -> NXInt | None:
@@ -857,12 +829,8 @@
         to the underload_value.
         """
         if "underload_value" in self._handle:
-<<<<<<< HEAD
             return int(self._handle["underload_value"][()])
-=======
-            return self._handle["underload_value"][()]
-        return None
->>>>>>> 927539e8
+        return None
 
     @cached_property
     def saturation_value(self) -> NXInt | None:
@@ -875,12 +843,8 @@
         to the underload_value.
         """
         if "saturation_value" in self._handle:
-<<<<<<< HEAD
             return int(self._handle["saturation_value"][()])
-=======
-            return self._handle["saturation_value"][()]
-        return None
->>>>>>> 927539e8
+        return None
 
     @cached_property
     def modules(self) -> list[NXdetector_module]:
@@ -891,12 +855,8 @@
     def type(self) -> str | None:
         """Description of type such as scintillator, ccd, pixel, image plate, CMOS, …"""
         if "type" in self._handle:
-<<<<<<< HEAD
             return h5str(np.squeeze(self._handle["type"])[()])
-=======
-            return h5str(self._handle["type"][()])
-        return None
->>>>>>> 927539e8
+        return None
 
     @cached_property
     def frame_time(self) -> pint.Quantity | None:
@@ -904,12 +864,8 @@
         if "frame_time" in self._handle:
             frame_time = self._handle["frame_time"]
             units = h5str(frame_time.attrs["units"])
-<<<<<<< HEAD
             return np.squeeze(frame_time)[()] * ureg(units)
-=======
-            return frame_time[()] * ureg(units)
-        return None
->>>>>>> 927539e8
+        return None
 
 
 class NXdetector_module(H5Mapping):
