from __future__ import annotations

import itertools
import logging
from typing import Literal, Optional

import h5py
import numpy as np
import nxmx

import cctbx
from cctbx import eltbx
from scitbx.array_family import flex

import dxtbx.model
from dxtbx import flumpy

logger = logging.getLogger(__name__)


KNOWN_SENSOR_MATERIALS = {
    "Si": "Si",
    "Silicon": "Si",
    "CdTe": "CdTe",
    "GaAs": "GaAs",
}


# Conversion from the McStas coordinate system as used by NeXus to the imgCIF
# coordinate system conventionally used by dxtbx:
#   https://manual.nexusformat.org/design.html#design-coordinatesystem
#   https://www.iucr.org/__data/iucr/cifdic_html/2/cif_img.dic/Caxis.html
MCSTAS_TO_IMGCIF = np.diag([-1, 1, -1])


def get_dxtbx_goniometer(nxsample: nxmx.NXsample) -> dxtbx.model.Goniometer | None:
    """Generate a dxtbx goniometer model from an NXsample.

    If the NXsample doesn't have a valid depends_on field, then return None.
    """
    if not nxsample.depends_on:
        return None
    dependency_chain = nxmx.get_dependency_chain(nxsample.depends_on)
    logger.debug("Sample dependency chain: %s", dependency_chain)
    axes = nxmx.get_rotation_axes(dependency_chain)
    if len(axes.axes) == 1:
        return dxtbx.model.GoniometerFactory.make_goniometer(
            MCSTAS_TO_IMGCIF @ axes.axes[0], np.identity(3).flatten()
        )
    else:
        if np.sum(axes.is_scan_axis) == 0:
            # A sequence of still images, choose an arbitrary scan axis
            scan_axis = 0
        else:
            assert np.sum(axes.is_scan_axis) == 1, "only one scan axis is supported"
            scan_axis = int(np.where(axes.is_scan_axis)[0][0])
        return dxtbx.model.GoniometerFactory.make_multi_axis_goniometer(
            flex.vec3_double((MCSTAS_TO_IMGCIF @ axes.axes.T).T),
            flex.double(axes.angles),
            flex.std_string(axes.names),
            scan_axis,
        )


class CachedWavelengthBeamFactory:
    """Defer Beam generation whilst caching the wavelength value"""

    def __init__(self, nxbeam: nxmx.NXbeam):
        self.handle = nxbeam._handle
        self.index = None
        self.model = None
        self.spectrum = None

    def make_beam(self, index: int = 0) -> dxtbx.model.Beam:
        self.read_models(index)
        return self.model

    def make_spectrum(self, index: int = 0) -> dxtbx.model.Spectrum:
        self.read_models(index)
        return self.spectrum

    def read_models(self, index: int = 0):
        # Cached model
        if self.model is not None and index == self.index:
            return

        # Get the items from the NXbeam class
        # Note it would be better if there were a general way to read weights
        # and variants from the nxmx classes
        # See https://github.com/cctbx/dxtbx/issues/549
        primary_key = "incident_wavelength"
        wavelength = self.handle[primary_key]
        spectrum_wavelengths = wavelength
        spectrum_weights = self.handle.get(primary_key + "_weights")
        if spectrum_weights is None:
            # Handle deprecation: https://github.com/nexusformat/definitions/issues/837
            spectrum_weights = self.handle.get(primary_key + "_weight")

        # If the wavelength array does not represent spectra, look for spectra
        # in the variant chain
        variant_test = wavelength
        has_variant_spectra = False
        while spectrum_weights is None:
            if "variant" in variant_test.attrs:
                variant_key = variant_test.attrs["variant"]
                variant_wavelengths = self.handle[variant_key]
                variant_weights = self.handle.get(variant_key + "_weights")
                if variant_weights is None:
                    # Handle deprecation: https://github.com/nexusformat/definitions/issues/837
                    variant_weights = self.handle.get(variant_key + "_weight")
                if variant_weights is None:
                    variant_test = variant_wavelengths  # Keep looking
                else:
                    # Found spectra
                    spectrum_wavelengths = variant_wavelengths
                    spectrum_weights = variant_weights  # cause while loop to end
                    has_variant_spectra = True
            else:
                break

        if index is None:
            index = 0
        self.index = index

        def get_wavelength(wavelength):
            if wavelength.shape in ((), (1,)):
                wavelength_value = wavelength[()]
            else:
                wavelength_value = wavelength[index]
            wavelength_units = nxmx.units(wavelength)
            wavelength_value = float(
                (wavelength_value * wavelength_units).to("angstrom").magnitude
            )
            return wavelength_value

        if spectrum_weights is None:
            # Construct the beam model
            wavelength_value = get_wavelength(wavelength)
            self.model = dxtbx.model.Beam(
                direction=(0, 0, 1), wavelength=wavelength_value
            )
        else:
            self.model = dxtbx.model.Beam()
            self.model.set_direction((0, 0, 1))

            wavelength_units = nxmx.units(spectrum_wavelengths)

            if len(spectrum_wavelengths.shape) > 1:
                spectrum_wavelengths = spectrum_wavelengths[index]
            else:
                spectrum_wavelengths = spectrum_wavelengths[()]
            if len(spectrum_weights.shape) > 1:
                spectrum_weights = spectrum_weights[index]
            else:
                spectrum_weights = spectrum_weights[()]

            spectrum_wavelengths = (
                (spectrum_wavelengths * wavelength_units).to("angstrom").magnitude
            )
            spectrum_energies = cctbx.factor_ev_angstrom / spectrum_wavelengths
            self.spectrum = dxtbx.model.Spectrum(spectrum_energies, spectrum_weights)

            if has_variant_spectra:
                wavelength_value = get_wavelength(wavelength)
                self.model.set_wavelength(wavelength_value)
            else:
                self.model.set_wavelength(self.spectrum.get_weighted_wavelength())


def get_dxtbx_scan(
    nxsample: nxmx.NXsample, nxdetector: nxmx.NXdetector
) -> dxtbx.model.Scan | None:
    """Generate a dxtbx scan model from an NXsample.

    If the NXsample doesn't have a valid depends_on field, then return None.
    """
    if not nxsample.depends_on:
        return None
    dependency_chain = nxmx.get_dependency_chain(nxsample.depends_on)
    logger.debug("Sample dependency chain: %s", dependency_chain)
    scan_axis = None
    for t in dependency_chain:
        # Find the first varying rotation axis
        if (
            t.transformation_type == "rotation"
            and len(t) > 1
            and not np.all(t[()] == t[0])
        ):
            scan_axis = t
            break

    if scan_axis is None:
        # Fall back on the first varying axis of any type
        for t in dependency_chain:
            if len(t) > 1 and not np.all(t[()] == t[0]):
                scan_axis = t
                break

    if scan_axis is None:
        scan_axis = nxsample.depends_on

    is_rotation = scan_axis.transformation_type == "rotation"
    num_images = len(scan_axis)
    image_range = (1, num_images)

    oscillation = (0, 0)
    if is_rotation:
        start = scan_axis[0].to("degree")
        if scan_axis.end:
            steps = scan_axis.end[()] - scan_axis[()]
        elif num_images > 1:
            steps = np.diff(scan_axis[()])
        else:
            steps = nxmx.ureg.Quantity(0, "degree")

        step = np.median(steps).to("degree")
        if np.any(np.abs(steps - step) > (0.1 * step)):
            logger.warning(
                "One or more recorded oscillation widths differ from the median "
                "by more than 10%. The rotation axis of your goniometer may not "
                "have been scanning at a constant speed throughout the data "
                "collection."
            )

        oscillation = tuple(float(f) for f in (start.magnitude, step.magnitude))

    if nxdetector.frame_time is not None:
        frame_time = nxdetector.frame_time.to("seconds").magnitude
        exposure_times = flex.double(num_images, frame_time)
        epochs = flex.double_range(0, num_images) * frame_time
    else:
        exposure_times = flex.double(num_images, 0)
        epochs = flex.double(num_images, 0)

    return dxtbx.model.Scan(
        image_range,
        oscillation,
        exposure_times,
        epochs,
        batch_offset=0,
        deg=True,
    )


def get_dxtbx_detector(
    nxdetector: nxmx.NXdetector,
    wavelength: float,
) -> dxtbx.model.Detector:
    """Generate a dxtbx detector model from an NXdetector and NXbeam.

    If the NXdetector contains multiple NXdetector_modules, then a hierarchical detector
    will be returned, else a "flat" detector model with a single panel will be returned
    where there is only a single NXdetector_module.
    """

    detector = dxtbx.model.Detector()

    root: dxtbx.model.Detector | dxtbx.model.Panel
    if len(nxdetector.modules) > 1:
        root = detector.hierarchy()
    else:
        root = detector

    for module in nxdetector.modules:

        if len(nxdetector.modules) > 1:
            # Set up the detector hierarchy
            if module.fast_pixel_direction.depends_on is not None:
                reversed_dependency_chain = list(
                    reversed(
                        nxmx.get_dependency_chain(
                            module.fast_pixel_direction.depends_on
                        )
                    )
                )
                pg: dxtbx.model.Detector | dxtbx.model.Panel | None = None

                # Verify that equipment_components in the dependency chain are
                # 1) contiguous and 2) unique
                found = []
                for dependency in reversed_dependency_chain:
                    if dependency.equipment_component:
                        if dependency.equipment_component in found:
                            assert dependency.equipment_component == found[-1]
                        found.append(dependency.equipment_component)

                # Group any transformations together that share the same equipment_component
                # to reduce the number of hierarchy levels

                # Keep transformations without equipment_component set separate by using
                # a different key
                counter = 0

                def equipment_component_key(dependency):
                    if dependency.equipment_component:
                        return dependency.equipment_component  # always a string
                    else:
                        nonlocal counter
                        counter += 1
                        return counter

                for _, transformation_group in itertools.groupby(
                    reversed_dependency_chain, key=equipment_component_key
                ):
                    transformation_group = list(transformation_group)
                    name = transformation_group[-1].path
                    if pg is None:
                        pg = root
                    else:
                        assert isinstance(
                            pg, (dxtbx.model.Detector, dxtbx.model.DetectorNode)
                        )
                        pg_names = [child.get_name() for child in pg]
                        if name in pg_names:
                            pg = pg[
                                pg_names.index(name)
                            ]  # Getitem always returns panel
                            continue
                        else:
                            pg = pg.add_group()
                    A = nxmx.get_cumulative_transformation(transformation_group)
                    origin = MCSTAS_TO_IMGCIF @ A[0, :3, 3]
                    fast = (
                        MCSTAS_TO_IMGCIF @ (A @ np.array((-1, 0, 0, 1)))[0, :3] - origin
                    )
                    slow = (
                        MCSTAS_TO_IMGCIF @ (A @ np.array((0, 1, 0, 1)))[0, :3] - origin
                    )
                    pg.set_local_frame(fast, slow, origin)
                    assert name is not None
                    pg.set_name(name)
                # assert pg is not None
        else:
            # Use a flat detector model
            pg = root

        pixel_size = (
            module.fast_pixel_direction[()].to("mm").magnitude.item(),
            module.slow_pixel_direction[()].to("mm").magnitude.item(),
        )

        if isinstance(pg, dxtbx.model.DetectorNode):
            # Hierarchical detector model
            fast_axis = MCSTAS_TO_IMGCIF @ module.fast_pixel_direction.vector
            slow_axis = MCSTAS_TO_IMGCIF @ module.slow_pixel_direction.vector
            origin = MCSTAS_TO_IMGCIF @ (
                module.fast_pixel_direction.offset.to("mm").magnitude
                if module.fast_pixel_direction.offset is not None
                else np.array([0.0, 0.0, 0.0])
                + module.slow_pixel_direction.offset.to("mm").magnitude
                if module.slow_pixel_direction.offset is not None
                else np.array([0.0, 0.0, 0.0])
            )
        else:
            # Flat detector model

            # Apply any rotation components of the dependency chain to the fast axis
            assert module.fast_pixel_direction.depends_on is not None
            fast_axis_depends_on = [
                t
                for t in nxmx.get_dependency_chain(
                    module.fast_pixel_direction.depends_on
                )
                if t.transformation_type == "rotation"
            ]
            if fast_axis_depends_on:
                R = nxmx.get_cumulative_transformation(fast_axis_depends_on)[0, :3, :3]
            else:
                R = np.identity(3)
            fast_axis = MCSTAS_TO_IMGCIF @ R @ module.fast_pixel_direction.vector

            # Apply any rotation components of the dependency chain to the slow axis
            assert module.slow_pixel_direction.depends_on is not None
            slow_axis_depends_on = [
                t
                for t in nxmx.get_dependency_chain(
                    module.slow_pixel_direction.depends_on
                )
                if t.transformation_type == "rotation"
            ]
            if slow_axis_depends_on:
                R = nxmx.get_cumulative_transformation(slow_axis_depends_on)[0, :3, :3]
            else:
                R = np.identity(3)
            slow_axis = MCSTAS_TO_IMGCIF @ R @ module.slow_pixel_direction.vector

            # Apply all components of the dependency chain to the module offset to get the
            # dxtbx panel origin
            dependency_chain = nxmx.get_dependency_chain(
                module.fast_pixel_direction.depends_on
            )
            A = nxmx.get_cumulative_transformation(dependency_chain)

            origin = MCSTAS_TO_IMGCIF @ (
                (
                    module.fast_pixel_direction.offset.to("mm").magnitude
                    if module.fast_pixel_direction.offset is not None
                    else np.array([0.0, 0.0, 0.0])
                    + module.slow_pixel_direction.offset.to("mm").magnitude
                    if module.slow_pixel_direction.offset is not None
                    else np.array([0.0, 0.0, 0.0])
                )
                + A[0, :3, 3]
            )

            if (
                origin[0] == 0
                and origin[1] == 0
                and nxdetector.beam_center_x
                and nxdetector.beam_center_y
            ):
                # fallback on the explicit beam center - this is needed for some older
                # dectris eiger filewriter datasets
                origin -= nxdetector.beam_center_x.magnitude * pixel_size[0] * fast_axis
                origin -= nxdetector.beam_center_y.magnitude * pixel_size[1] * slow_axis

        # dxtbx requires image size in the order fast, slow - which is the reverse of what
        # is stored in module.data_size. Additionally, data_size can have more than 2
        # dimensions, for multi-module detectors. So take the last two dimensions and reverse
        # them.  Examples:
<<<<<<< HEAD
        # [1,2,3,4][-1:-3:-1] --> [4, 3]
        # [1,2,3][-1:-3:-1] --> [3, 2]
        # [1,2][-1:-3:-1] --> [2, 1]
        image_size = cast(Tuple[int, int], tuple(map(int, module.data_size[-1:-3:-1])))
        assert len(image_size) == 2, image_size
=======
        # [1,2,3]   --> (3, 2)
        # [1,2]     --> (2, 1)
        image_size = (int(module.data_size[-1]), int(module.data_size[-2]))
>>>>>>> 3bc6e673
        underload = (
            float(nxdetector.underload_value)
            if nxdetector.underload_value is not None
            else -0x7FFFFFFF
        )
        overload = (
            float(nxdetector.saturation_value)
            if nxdetector.saturation_value is not None
            else 0x7FFFFFFF
        )
        # The dxtbx trusted_range is inclusive [min-trusted-value, max-trusted-value]
        trusted_range = (underload, overload)

        material = KNOWN_SENSOR_MATERIALS.get(nxdetector.sensor_material)
        if not material:
            raise ValueError(f"Unknown material: {nxdetector.sensor_material}")
        thickness = nxdetector.sensor_thickness.to("mm").magnitude
        table = eltbx.attenuation_coefficient.get_table(material)
        mu = table.mu_at_angstrom(wavelength) / 10.0
        px_mm = dxtbx.model.ParallaxCorrectedPxMmStrategy(mu, thickness)
        name = module.path

        assert name is not None
        assert pg is not None
        assert isinstance(pg, (dxtbx.model.Detector, dxtbx.model.DetectorNode))
        p = pg.add_panel()
        p.set_type("SENSOR_PAD")
        p.set_name(name)
        p.set_local_frame(fast_axis, slow_axis, origin)
        p.set_pixel_size(pixel_size)
        p.set_image_size(image_size)
        p.set_trusted_range(trusted_range)
        p.set_thickness(thickness)
        p.set_material(material)
        p.set_mu(mu)
        p.set_px_mm_strategy(px_mm)

    return detector


def get_detector_module_slices(
    nxdetector: nxmx.NXdetector,
) -> tuple[tuple[slice, ...], ...]:
    """Return the slices pointing to the hyperslab of data for each module.

    This will be a tuple of tuples, where each tuple contains the slices corresponding
    to the slow and fast dimensions respectively.
    """
    return tuple(
        tuple(
            slice(int(start), int(start + step), 1)
            for start, step in zip(module.data_origin, module.data_size)
        )
        for module in nxdetector.modules
    )


def get_static_mask(nxdetector: nxmx.NXdetector) -> tuple[flex.bool, ...] | None:
    """Return the static mask for an NXdetector.

    This will be a tuple of flex.bool, of length equal to the number of modules. The
    result is intended to be compatible with the get_static_mask() method of dxtbx
    format classes.
    """
    try:
        pixel_mask = nxdetector.pixel_mask
    except KeyError:
        return None
    if pixel_mask is None or not pixel_mask.size:
        return None
    all_slices = get_detector_module_slices(nxdetector)
    all_mask_slices = []
    for slices in all_slices:
        mask_slice = flumpy.from_numpy(np.ascontiguousarray(pixel_mask[slices])) == 0
        mask_slice.reshape(
            flex.grid(mask_slice.all()[-2:])
        )  # handle 3 or 4 dimension arrays
        all_mask_slices.append(mask_slice)
    return tuple(all_mask_slices)


def _dataset_as_flex(
    data: h5py.Dataset,
    slices: tuple[slice, ...] | None,
    bit_depth: Literal[32] | None = None,
) -> flex.float | flex.double | flex.int:
    """
    Convert an HDF5 dataset to one of the expected flex types.

    Args:
        data: The HDF5 Dataset to convert
        slices:
            The Dataset will be sliced and made contiguous to this shape.
        bit_depth:
            If set to 32, and the dataset in signed integer
            representation requires more than 32-bit, then the data will
            be converted to a signed 32-bit integer. Without this, such
            attempted conversions will raise a TypeError.
    """
    # Make a guaranteed-contiguous copy of the sliced data
    data_np = np.ascontiguousarray(data[slices or ()])
    dtype = data_np.dtype

    # Handle integer conversion. Safe to convert if:
    # - Is signed and <= 4 bytes
    # - Is unsigned and <= 2 bytes
    #
    # Unsafe conversions to 32-bit integer can occur, but only if
    # bit_depth is explicitly set to 32.
    if np.issubdtype(dtype, np.integer):
        if (
            (np.issubdtype(dtype, np.signedinteger) and dtype.itemsize <= 4)
            or (np.issubdtype(dtype, np.unsignedinteger) and dtype.itemsize <= 2)
            or bit_depth == 32
        ):
            data_np = data_np.astype(np.int32, copy=False)
        else:
            raise TypeError(f"Unsupported integer dtype {data_np.dtype}")
    elif np.issubdtype(dtype, np.floating):
        if dtype.itemsize <= 4:
            # Promote anything <= single precision up to single precision
            data_np = data_np.astype(np.float32, copy=False)
        else:
            # Otherwise, everything else becomes double
            data_np = data_np.astype(np.float64, copy=False)
    else:
        # Isn't a recognised integer or floating point type
        raise TypeError(f"Unsupported dtype {data_np.dtype}")

    data_flex = flumpy.from_numpy(data_np)
    return data_flex


def get_raw_data(
    nxdata: nxmx.NXdata,
    nxdetector: nxmx.NXdetector,
    index: int,
    bit_depth: Optional[int] = None,
) -> tuple[flex.float | flex.double | flex.int, ...]:
    """Return the raw data for an NXdetector.

    This will be a tuple of flex.float, flex.double or flex.int arrays, of length equal
    to the number of modules. The result is intended to be compatible with the
    get_raw_data() method of dxtbx format classes.
    """
    if nxdata.signal:
        try:
            data = nxdata[nxdata.signal]
        except KeyError:
            logger.warning(f"Key {nxdata.signal} specified by NXdata.signal missing")
            data = list(nxdata.values())[0]
    else:
        data = list(nxdata.values())[0]
    all_data = []
    sliced_outer = data[index]
    for module_slices in get_detector_module_slices(nxdetector):
        data_as_flex = _dataset_as_flex(
            sliced_outer, tuple(module_slices), bit_depth=bit_depth
        )
        data_as_flex.reshape(
            flex.grid(data_as_flex.all()[-2:])
        )  # handle 3 or 4 dimension arrays
        all_data.append(data_as_flex)
    return tuple(all_data)<|MERGE_RESOLUTION|>--- conflicted
+++ resolved
@@ -418,17 +418,9 @@
         # is stored in module.data_size. Additionally, data_size can have more than 2
         # dimensions, for multi-module detectors. So take the last two dimensions and reverse
         # them.  Examples:
-<<<<<<< HEAD
-        # [1,2,3,4][-1:-3:-1] --> [4, 3]
-        # [1,2,3][-1:-3:-1] --> [3, 2]
-        # [1,2][-1:-3:-1] --> [2, 1]
-        image_size = cast(Tuple[int, int], tuple(map(int, module.data_size[-1:-3:-1])))
-        assert len(image_size) == 2, image_size
-=======
         # [1,2,3]   --> (3, 2)
         # [1,2]     --> (2, 1)
         image_size = (int(module.data_size[-1]), int(module.data_size[-2]))
->>>>>>> 3bc6e673
         underload = (
             float(nxdetector.underload_value)
             if nxdetector.underload_value is not None
