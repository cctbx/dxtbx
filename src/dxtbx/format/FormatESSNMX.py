from __future__ import annotations

import logging

import h5py
import numpy as np

import cctbx.array_family.flex as flex

import dxtbx_flumpy as flumpy
from dxtbx import IncorrectFormatError
from dxtbx.format.FormatHDF5 import FormatHDF5
from dxtbx.model import Detector
from dxtbx.model.beam import BeamFactory, PolychromaticBeam, Probe
from dxtbx.model.goniometer import Goniometer, GoniometerFactory
from dxtbx.model.scan import Scan, ScanFactory

logger = logging.getLogger(__name__)


class FormatESSNMX(FormatHDF5):
    """
    Class to read files from NMX
    https://europeanspallationsource.se/instruments/nmx
    preprocessed files in scipp to obtain binned data
    """

    def __init__(self, image_file, **kwargs) -> None:
        if not FormatESSNMX.understand(image_file):
            raise IncorrectFormatError(self, image_file)
        self._nxs_file = h5py.File(image_file, "r")
        self._raw_data = None

    @staticmethod
    def understand(image_file: str) -> bool:
        try:
            return FormatESSNMX.is_nmx_file(image_file)
        except (OSError, KeyError):
            return False

    @staticmethod
    def is_nmx_file(image_file: str) -> bool:
        def get_name(image_file):
            try:
                with h5py.File(image_file, "r") as handle:
                    return handle["NMX_data"].attrs["name"]
            except (OSError, KeyError, AttributeError):
                return ""

        return get_name(image_file) == "NMX"

    def get_instrument_name(self) -> str:
        return "NMX"

    def get_experiment_description(self) -> str:
        return "Simulated data"

    def _load_raw_data(self) -> None:
        raw_data = []
        image_size = self._get_image_size()
        # total_pixels = image_size[0] * image_size[1]
        num_images = self.get_num_images()
        for i in range(self._get_num_panels()):
            spectra = self._nxs_file["NMX_data"]["detector_1"]["counts"][i, :, :]
            spectra = np.reshape(spectra, (image_size, num_images))
            raw_data.append(flumpy.from_numpy(np.ascontiguousarray(spectra)))

        self._raw_data = tuple(raw_data)

    def get_raw_data(
        self, index: int, use_loaded_data: bool = False
    ) -> tuple[flex.int]:
        raw_data = []
        image_size = self._get_image_size()
        # total_pixels = image_size[0] * image_size[1]

        if use_loaded_data:
            if self._raw_data is None:
                self._load_raw_data()
            for panel in self._raw_data:
                data = panel[:, :, index : index + 1]
                data.reshape(flex.grid(panel.all()[0], panel.all()[1]))
                data.matrix_transpose_in_place()
                raw_data.append(data)

        else:
            for i in range(self._get_num_panels()):
                # spectra = self._nxs_file["NMX_data"]["detector_1"]["counts"][
                #     0, total_pixels * i : total_pixels * (i + 1), index : index + 1
                # ]
                spectra = self._nxs_file["NMX_data"]["detector_1"]["counts"][
                    i, :, index
                ]
                spectra = np.reshape(spectra, image_size)
                raw_data.append(flumpy.from_numpy(np.ascontiguousarray(spectra)))

        return tuple(raw_data)

    def _get_time_channel_bins(self) -> list[float]:
        # (usec)
        if np.ndim(self._nxs_file["NMX_data"]["detector_1"]["t_bin"][:]) == 1:
            return self._nxs_file["NMX_data"]["detector_1"]["t_bin"][:] * 10**6
        else:
            return self._nxs_file["NMX_data"]["detector_1"]["t_bin"][1] * 10**6

    def _get_time_of_flight(self) -> list[float]:
        # (usec)
        bins = self._get_time_channel_bins()
        return [float((bins[i] + bins[i + 1]) * 0.5) for i in range(len(bins) - 1)]

    def get_num_images(self) -> int:
        return len(self._get_time_of_flight())

    def get_detector(self, index: int = None) -> Detector:
        num_panels = self._get_num_panels()
        panel_names = self._get_panel_names()
        panel_type = self._get_panel_type()
        image_size = self._get_image_size()
        trusted_range = self._get_panel_trusted_range()
        pixel_size = self._get_pixel_size()
        fast_axes = self._get_panel_fast_axes()
        slow_axes = self._get_panel_slow_axes()
        panel_origins = self._get_panel_origins()
        gain = self._get_panel_gain()
        panel_projections = self._get_panel_projections_2d()
        detector = Detector()
        root = detector.hierarchy()

        for i in range(num_panels):
            panel = root.add_panel()
            panel.set_type(panel_type)
            panel.set_name(panel_names[i])
            panel.set_image_size(image_size)
            panel.set_trusted_range(trusted_range)
            panel.set_pixel_size(pixel_size)
            # old_origin = np.array(panel_origins[i])
            # fast_axis = np.array(fast_axes[i])
            # slow_axis = np.array(slow_axes[i])
            # New_origin = tuple(old_origin + slow_axis* 0.4 * 1280 + fast_axis* 0.4 * 1280)
            # fast_axis = tuple(fast_axis)
            # slow_axis = tuple(slow_axis)
            # panel.set_local_frame(fast_axis, slow_axis, New_origin)
            panel.set_local_frame(fast_axes[i], slow_axes[i], panel_origins[i])

            panel.set_gain(gain)
            r, t = panel_projections[i]
            r = tuple(map(int, r))
            t = tuple(map(int, t))
            panel.set_projection_2d(r, t)

        return detector

    def _get_num_panels(self) -> int:
        num_rows = self._nxs_file["NMX_data"]["NXdetector"]["fast_axis"].shape
        return num_rows[0]

<<<<<<< HEAD
    def _get_panel_names(self) -> List[str]:
        return ["%02d" % (i + 1) for i in range(self._get_num_panels())]
=======
    def _get_panel_names(self) -> list[str]:
        return [
            "%02d" % (i + 1)
            for i in range(self._nxs_file["NMX_data/instrument"].attrs["nr_detector"])
        ]
>>>>>>> 06227db5

    def _get_panel_type(self) -> str:
        return "SENSOR_PAD"

    def _get_image_size(self) -> tuple[int, int]:
        # (px)
        return (1280, 1280)

    def _get_panel_trusted_range(self) -> tuple[int, int]:
        # 4 * 1280**2 plus buffer
        return (-1, 7000000)

    def _get_pixel_size(self) -> tuple[float, float]:
        # (mm)
        return (0.4, 0.4)

<<<<<<< HEAD
    def _get_panel_fast_axes(self) -> Tuple[Tuple[float, float, float]]:
        # return ((1.0, 0.0, 0.0), (0.0, 0.0, 1.0), (0.0, 0.0, -1.0))
        fast_axes = self._nxs_file["NMX_data/NXdetector"]["fast_axis"][:]
        return (tuple(fast_axes[0]), tuple(fast_axes[1]), tuple(fast_axes[2]))

    def _get_panel_slow_axes(self) -> Tuple[Tuple[float, float, float]]:
        # return ((0.0, 1.0, 0.0), (0.0, 1.0, 0.0), (0.0, 1.0, 0.0))
        slow_axes = self._nxs_file["NMX_data/NXdetector"]["slow_axis"][:]
        return (tuple(slow_axes[0]), tuple(slow_axes[1]), tuple(slow_axes[2]))
=======
    def _get_panel_fast_axes(self) -> tuple[tuple[float, float, float]]:
        return ((1.0, 0.0, 0.0), (0.0, 0.0, 1.0), (0.0, 0.0, -1.0))

    def _get_panel_slow_axes(self) -> tuple[tuple[float, float, float]]:
        return ((0.0, 1.0, 0.0), (0.0, 1.0, 0.0), (0.0, 1.0, 0.0))
>>>>>>> 06227db5

    def _get_panel_origins(self) -> tuple[tuple[float, float, float]]:
        # (mm)
        # return ((-250, -250.0, -292.0), (290, -250.0, -250), (-290, -250.0, 250.0))

        origin = self._nxs_file["NMX_data/NXdetector"]["origin"][:] * 1000
        corrfact = np.array([[0, -256, -256], [-256.0, -256.0, 0], [0, -256, 256]])

        corrorg = origin + corrfact
        return (tuple(corrorg[0]), tuple(corrorg[1]), tuple(corrorg[2]))
        # return (tuple(origin[0]),tuple(origin[1]),tuple(origin[2]))

    def _get_panel_projections_2d(self) -> dict[int : tuple[tuple, tuple]]:
        p_w, p_h = self._get_image_size()
        p_w += 10
        p_h += 10
        panel_pos = {
            0: ((-1, 0, 0, -1), (p_h, 0)),
            1: ((-1, 0, 0, -1), (p_h, p_w)),
            2: ((-1, 0, 0, -1), (p_h, -p_w)),
        }

        return panel_pos

    def get_beam(self, index: int = None) -> PolychromaticBeam:
        direction = self._get_sample_to_source_direction()
        distance = self._get_sample_to_source_distance()
        wavelength_range = self._get_wavelength_range()
        return BeamFactory.make_polychromatic_beam(
            direction=direction,
            sample_to_source_distance=distance,
            probe=Probe.neutron,
            wavelength_range=wavelength_range,
        )

<<<<<<< HEAD
    def _get_sample_to_source_direction(self) -> Tuple[float, float, float]:
        return (0, 0, -1)
=======
    def _get_sample_to_source_direction(self) -> tuple[float, float, float]:
        return (0, 0, 1)
>>>>>>> 06227db5

    def _get_wavelength_range(self) -> tuple[float, float]:
        # (A)
        return (1.8, 3.55)

    def _get_sample_to_source_distance(self) -> float:
        try:
            dist = abs(self._nxs_file["NMX_data/NXsource/distance"][...]) * 1000
            return dist
        except (KeyError, ValueError):
            logger.warning("sample to moderator_distance not found, using dummy value")
            return 157406

    def _get_panel_gain(self) -> float:
        return 1.0

    def get_goniometer_phi_angle(self) -> float:
        return self.get_goniometer_orientations()[0]

    def get_goniometer(self, index: int = None) -> Goniometer:
        rotation_axis = (0.0, 1.0, 0.0)
        fixed_rotation = (1.0, 0.0, 0.0, 0.0, 1.0, 0.0, 0.0, 0.0, 1.0)
        goniometer = GoniometerFactory.make_goniometer(rotation_axis, fixed_rotation)
        try:
            angles = self.get_goniometer_orientations()
        except KeyError:
            return goniometer
        axes = ((1, 0, 0), (0, 1, 0), (0, 0, 1))
        for idx, angle in enumerate(angles):
            goniometer.rotate_around_origin(axes[idx], -angle)
        return goniometer

    def get_goniometer_orientations(self) -> tuple[float, float, float]:
        # Angles in deg along x, y, z
        return self._nxs_file["NMX_data/crystal_orientation"][...]

    def get_scan(self, index=None) -> Scan:
        image_range = (1, self.get_num_images())
        properties = {"time_of_flight": tuple(self._get_time_of_flight())}
        return ScanFactory.make_scan_from_properties(
            image_range=image_range, properties=properties
        )

    def get_flattened_data(
        self, image_range: None | tuple = None, scale_data: bool = True
    ) -> tuple[flex.int]:
        """
        Image data summed along the time-of-flight direction
        """

        panel_size = self._get_image_size()
        total_pixels = panel_size[0] * panel_size[1]
        max_val = None
        num_tof_bins = len(self._get_time_channel_bins()) - 1
        raw_data = []
        for panel_idx in range(self._get_num_panels()):
            panel_data = self._nxs_file["NMX_data"]["detector_1"]["counts"][
                0, total_pixels * panel_idx : total_pixels * (panel_idx + 1), :
            ]
            panel_data = np.reshape(
                panel_data, (panel_size[0], panel_size[1], num_tof_bins)
            )
            if image_range is not None:
                assert (
                    len(image_range) == 2
                ), "expected image_range to be only two values"
                assert (
                    image_range[0] >= 0 and image_range[0] < image_range[1]
                ), "image_range[0] out of range"
                assert image_range[1] <= num_tof_bins, "image_range[1] out of range"
                panel_data = np.sum(
                    panel_data[:, :, image_range[0] : image_range[1]], axis=2
                ).T

            else:
                panel_data = np.sum(panel_data, axis=2).T
            panel_max_val = np.max(panel_data)
            if max_val is None or max_val < panel_max_val:
                max_val = panel_max_val
            raw_data.append(panel_data)

        if scale_data:
            return tuple([(i / max_val).tolist() for i in raw_data])

        return tuple([i.tolist() for i in raw_data])

    def get_flattened_pixel_data(
        self, panel_idx: int, x: int, y: int
    ) -> tuple[tuple, tuple]:
        time_channels = self._get_time_of_flight()
        panel_size = self._get_image_size()
        height = panel_size[1]
        total_pixels = panel_size[0] * panel_size[1]
        idx = (panel_idx * total_pixels) + panel_idx + x * height + y
        return (
            time_channels,
            tuple(self._nxs_file["NMX_data/detector_1/counts"][0, idx, :].tolist()),
        )

    def get_proton_charge(self) -> float:
        return self._nxs_file["NMX_data"]["proton_charge"][...]<|MERGE_RESOLUTION|>--- conflicted
+++ resolved
@@ -154,16 +154,8 @@
         num_rows = self._nxs_file["NMX_data"]["NXdetector"]["fast_axis"].shape
         return num_rows[0]
 
-<<<<<<< HEAD
-    def _get_panel_names(self) -> List[str]:
+    def _get_panel_names(self) -> list[str]:
         return ["%02d" % (i + 1) for i in range(self._get_num_panels())]
-=======
-    def _get_panel_names(self) -> list[str]:
-        return [
-            "%02d" % (i + 1)
-            for i in range(self._nxs_file["NMX_data/instrument"].attrs["nr_detector"])
-        ]
->>>>>>> 06227db5
 
     def _get_panel_type(self) -> str:
         return "SENSOR_PAD"
@@ -180,23 +172,15 @@
         # (mm)
         return (0.4, 0.4)
 
-<<<<<<< HEAD
-    def _get_panel_fast_axes(self) -> Tuple[Tuple[float, float, float]]:
+    def _get_panel_fast_axes(self) -> tuple[tuple[float, float, float]]:
         # return ((1.0, 0.0, 0.0), (0.0, 0.0, 1.0), (0.0, 0.0, -1.0))
         fast_axes = self._nxs_file["NMX_data/NXdetector"]["fast_axis"][:]
         return (tuple(fast_axes[0]), tuple(fast_axes[1]), tuple(fast_axes[2]))
 
-    def _get_panel_slow_axes(self) -> Tuple[Tuple[float, float, float]]:
+    def _get_panel_slow_axes(self) -> tuple[tuple[float, float, float]]:
         # return ((0.0, 1.0, 0.0), (0.0, 1.0, 0.0), (0.0, 1.0, 0.0))
         slow_axes = self._nxs_file["NMX_data/NXdetector"]["slow_axis"][:]
         return (tuple(slow_axes[0]), tuple(slow_axes[1]), tuple(slow_axes[2]))
-=======
-    def _get_panel_fast_axes(self) -> tuple[tuple[float, float, float]]:
-        return ((1.0, 0.0, 0.0), (0.0, 0.0, 1.0), (0.0, 0.0, -1.0))
-
-    def _get_panel_slow_axes(self) -> tuple[tuple[float, float, float]]:
-        return ((0.0, 1.0, 0.0), (0.0, 1.0, 0.0), (0.0, 1.0, 0.0))
->>>>>>> 06227db5
 
     def _get_panel_origins(self) -> tuple[tuple[float, float, float]]:
         # (mm)
@@ -232,13 +216,8 @@
             wavelength_range=wavelength_range,
         )
 
-<<<<<<< HEAD
-    def _get_sample_to_source_direction(self) -> Tuple[float, float, float]:
+    def _get_sample_to_source_direction(self) -> tuple[float, float, float]:
         return (0, 0, -1)
-=======
-    def _get_sample_to_source_direction(self) -> tuple[float, float, float]:
-        return (0, 0, 1)
->>>>>>> 06227db5
 
     def _get_wavelength_range(self) -> tuple[float, float]:
         # (A)
