--- conflicted
+++ resolved
@@ -60,35 +60,6 @@
     def _start(self):
         self._static_mask = None
 
-<<<<<<< HEAD
-        with h5py.File(self._image_file, swmr=True) as fh:
-            nxmx = self._get_nxmx(fh)
-            nxentry = nxmx.entries[0]
-            nxsample = nxentry.samples[0]
-            nxinstrument = nxentry.instruments[0]
-            nxdetector = nxinstrument.detectors[0]
-            nxbeam = nxinstrument.beams[0]
-            self._goniometer_model = dxtbx.nexus.get_dxtbx_goniometer(nxsample)
-            self._beam_factory = dxtbx.nexus.CachedWavelengthBeamFactory(nxbeam)
-            wavelength = self._beam_factory.make_beam(index=0).get_wavelength()
-            self._detector_model = dxtbx.nexus.get_dxtbx_detector(
-                nxdetector, wavelength
-            )
-
-            # if the detector is between the sample and the source, and perpendicular
-            # to the beam, then invert the distance vector as this is probably wrong
-
-            beam = self._beam()
-            if detector_between_sample_and_source(self._detector_model, beam):
-                self._detector_model = inverted_distance_detector(self._detector_model)
-
-            self._scan_model = dxtbx.nexus.get_dxtbx_scan(nxsample, nxdetector)
-            self._static_mask = dxtbx.nexus.get_static_mask(nxdetector)
-            self._bit_depth_readout = nxdetector.bit_depth_readout
-
-            if self._scan_model:
-                self._num_images = len(self._scan_model)
-=======
         self._cached_file_handle = h5py.File(self._image_file, swmr=True)
         nxmx = self._get_nxmx(self._cached_file_handle)
         nxentry = nxmx.entries[0]
@@ -100,6 +71,13 @@
         self._beam_factory = dxtbx.nexus.CachedWavelengthBeamFactory(nxbeam)
         wavelength = self._beam_factory.make_beam(index=0).get_wavelength()
         self._detector_model = dxtbx.nexus.get_dxtbx_detector(nxdetector, wavelength)
+
+        # if the detector is between the sample and the source, and perpendicular
+        # to the beam, then invert the distance vector, as this is probably wrong
+        beam = self._beam()
+        if detector_between_sample_and_source(self._detector_model, beam):
+            self._detector_model = inverted_distance_detector(self._detector_model)
+
         self._scan_model = dxtbx.nexus.get_dxtbx_scan(nxsample, nxdetector)
         self._static_mask = dxtbx.nexus.get_static_mask(nxdetector)
         self._bit_depth_readout = nxdetector.bit_depth_readout
@@ -110,7 +88,6 @@
             nxdata = nxmx.entries[0].data[0]
             if nxdata.signal:
                 data = nxdata[nxdata.signal]
->>>>>>> 947753ed
             else:
                 data = list(nxdata.values())[0]
             self._num_images, *_ = data.shape
