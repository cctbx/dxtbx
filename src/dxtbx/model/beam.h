--- conflicted
+++ resolved
@@ -66,11 +66,8 @@
     virtual void set_transmission(double transmission) = 0;
     virtual void set_s0_at_scan_points(
       const scitbx::af::const_ref<vec3<double> > &s0) = 0;
-<<<<<<< HEAD
+    virtual void set_probe(Probe probe) = 0;
     virtual void set_sample_to_source_distance(double sample_to_source_distance) = 0;
-=======
-    virtual void set_probe(Probe probe) = 0;
->>>>>>> 4783b2c7
 
     virtual void reset_scan_points() = 0;
     virtual bool is_similar_to(const BeamBase &rhs,
@@ -100,11 +97,9 @@
           polarization_fraction_(0.999),
           flux_(0),
           transmission_(1.0),
-<<<<<<< HEAD
-          sample_to_source_distance_(0.) {}
-=======
-          probe_(Probe::xray) {}
->>>>>>> 4783b2c7
+          probe_(Probe::xray),
+          sample_to_source_distance_(0.),
+    {}
 
     /**
      * @param s0 The incident beam vector.
@@ -116,11 +111,9 @@
           polarization_fraction_(0.999),
           flux_(0),
           transmission_(1.0),
-<<<<<<< HEAD
-          sample_to_source_distance_(0.) {
-=======
-          probe_(Probe::xray) {
->>>>>>> 4783b2c7
+          probe_(Probe::xray),
+          sample_to_source_distance_(0.),
+    {
       DXTBX_ASSERT(s0.length() > 0);
       wavelength_ = 1.0 / s0.length();
       direction_ = -s0.normalize();
@@ -138,11 +131,9 @@
           polarization_fraction_(0.999),
           flux_(0),
           transmission_(1.0),
-<<<<<<< HEAD
-          sample_to_source_distance_(0.) {
-=======
-          probe_(Probe::xray) {
->>>>>>> 4783b2c7
+          probe_(Probe::xray),
+          sample_to_source_distance_(0.),
+    {
       DXTBX_ASSERT(direction.length() > 0);
       direction_ = direction.normalize();
     }
@@ -159,11 +150,9 @@
           polarization_fraction_(0.999),
           flux_(0),
           transmission_(1.0),
-<<<<<<< HEAD
-          sample_to_source_distance_(0.) {
-=======
-          probe_(Probe::xray) {
->>>>>>> 4783b2c7
+          probe_(Probe::xray),
+          sample_to_source_distance_(0.),
+    {
       DXTBX_ASSERT(s0.length() > 0);
       wavelength_ = 1.0 / s0.length();
       direction_ = -s0.normalize();
@@ -186,11 +175,9 @@
           polarization_fraction_(0.999),
           flux_(0),
           transmission_(1.0),
-<<<<<<< HEAD
-          sample_to_source_distance_(0.) {
-=======
-          probe_(Probe::xray) {
->>>>>>> 4783b2c7
+          probe_(Probe::xray),
+          sample_to_source_distance_(0.),
+    {
       DXTBX_ASSERT(direction.length() > 0);
       direction_ = direction.normalize();
     }
@@ -222,8 +209,9 @@
           polarization_fraction_(polarization_fraction),
           flux_(flux),
           transmission_(transmission),
-<<<<<<< HEAD
-          sample_to_source_distance_(0.) {
+          probe_(probe),
+          sample_to_source_distance_(0.),
+    {
       DXTBX_ASSERT(direction.length() > 0);
       direction_ = direction.normalize();
     }
@@ -247,6 +235,7 @@
          double polarization_fraction,
          double flux,
          double transmission,
+         Probe probe,
          double sample_to_source_distance)
         : wavelength_(wavelength),
           divergence_(divergence),
@@ -255,10 +244,9 @@
           polarization_fraction_(polarization_fraction),
           flux_(flux),
           transmission_(transmission),
-          sample_to_source_distance_(sample_to_source_distance) {
-=======
-          probe_(probe) {
->>>>>>> 4783b2c7
+          probe_(probe),
+          sample_to_source_distance_(sample_to_source_distance),
+    {
       DXTBX_ASSERT(direction.length() > 0);
       direction_ = direction.normalize();
     }
@@ -412,7 +400,6 @@
       s0_at_scan_points_.clear();
     }
 
-<<<<<<< HEAD
     /* Distance from sample to source in mm */
     double get_sample_to_source_distance() const {
       return sample_to_source_distance_;
@@ -424,8 +411,6 @@
       sample_to_source_distance_ = sample_to_source_distance;
     }
 
-=======
->>>>>>> 4783b2c7
     virtual bool operator==(const BeamBase &rhs) const {
       double eps = 1.0e-6;
 
@@ -458,15 +443,12 @@
                   <= eps
              && std::abs(polarization_fraction_ - rhs.get_polarization_fraction())
                   <= eps
-<<<<<<< HEAD
              && std::abs(flux_ - rhs.get_flux()) <= eps
              && std::abs(transmission_ - rhs.get_transmission()) <= eps
              && std::abs(sample_to_source_distance_
                          - rhs.get_sample_to_source_distance())
-                  <= eps;
-=======
+                  <= eps
              && (probe_ == rhs.get_probe());
->>>>>>> 4783b2c7
     }
 
     virtual bool is_similar_to(const BeamBase &rhs,
@@ -577,11 +559,8 @@
     double polarization_fraction_;
     double flux_;
     double transmission_;
-<<<<<<< HEAD
+    Probe probe_;
     double sample_to_source_distance_;
-=======
-    Probe probe_;
->>>>>>> 4783b2c7
 
   private:
     double wavelength_;
