from __future__ import annotations

import math
from abc import ABC, abstractmethod
from typing import Dict, Tuple

import pycbf

import libtbx.phil

try:
    from ..dxtbx_model_ext import Beam, BeamBase, TOFBeam
except ModuleNotFoundError:
    from dxtbx_model_ext import BeamBase, Beam, TOFBeam  # type: ignore

from enum import Enum


class BeamType(Enum):
    Monochromatic = 1
    TOF = 2


Vec3Float = Tuple[float, float, float]

beam_phil_scope = libtbx.phil.parse(
    """
  beam
    .expert_level = 1
    .short_caption = "Beam overrides"
  {
    type = *monochromatic tof
      .type = choice
      .help = "Override the beam type"
      .short_caption = "beam_type"

    wavelength = None
      .type = float
      .help = "Override the beam wavelength"

    direction = None
      .type = floats(size=3)
      .help = "Override the sample to source direction"
      .short_caption = "Sample to source direction"

    polarization_normal = None
      .type = floats(size=3)
      .help = "Override the polarization normal"
      .short_caption = "Polarization normal"

    polarization_fraction = None
      .type = float(value_min=0.0, value_max=1.0)
      .help = "Override the polarization fraction"
      .short_caption = "Polarization fraction"

    transmission = None
        .type = float
        .help = "Override the transmission"
        .short_caption = "transmission"

    flux = None
        .type = float
        .help = "Override the flux"
        .short_caption = "flux"

    sample_to_moderator_distance = None
        .type = float
        .help = "Override sample to moderator distance"
        .short_caption = "Sample to moderator distance"
  }
"""
)


class AbstractBeamFactory(ABC):

    """
    Factory interface for all beam factories.
    """

    @staticmethod
    @abstractmethod
    def from_phil(params, reference: BeamBase = None) -> BeamBase:
        """Convert the phil parameters into a beam model"""
        ...

    @staticmethod
    @abstractmethod
    def from_dict(dict: Dict, template: Dict) -> BeamBase:
        """Convert the dictionary to a beam model"""
        ...

    @staticmethod
    @abstractmethod
    def make_beam(**kwargs) -> BeamBase:
        """Convert params into a beam model"""
        ...


class BeamBaseFactory(AbstractBeamFactory):

    """
    Factory for selecting which beam factory to use.
    """

    @staticmethod
    def from_phil(params, reference: BeamBase = None) -> BeamBase:
        """Convert the phil parameters into a beam model"""

        if params.beam.type == "tof":
            return TOFBeamFactory.from_phil(params=params, reference=reference)
        else:  # Default to monochromatic for back compatibility
            return BeamFactory.from_phil(params=params, reference=reference)

    @staticmethod
    def from_dict(dict: Dict, template: Dict = None) -> BeamBase:
        """Convert the dictionary to a beam model"""

        if template is not None:
            if "__id__" in dict and "__id__" in template:
                assert (
                    dict["__id__"] == template["__id__"]
                ), "Beam and template dictionaries are not the same type."

        # Assume dictionaries without "__id__" are for Beam objects
        if "__id__" not in dict or dict["__id__"] == "Monochromatic":
            return BeamFactory.from_dict(dict=dict, template=template)
        elif dict["__id__"] == "TOF":
            return TOFBeamFactory.from_dict(dict=dict, template=template)
        else:
            raise NotImplementedError(f"Unknown beam type {dict['__id__']}")

    @staticmethod
    def make_beam(**kwargs) -> BeamBase:

        """
        Convert params into a beam model. Any missing params default to None.
        """

        beam_type = kwargs.get("beam_type")

        # Default to Beam for back compatability
        if beam_type is None or beam_type == BeamType.Monochromatic:
            return BeamFactory.make_beam(**kwargs)
        elif beam_type == BeamType.TOF:
            return TOFBeamFactory.make_beam(**kwargs)
        else:
            raise NotImplementedError(f"Unknown beam type {beam_type}")


class BeamFactory(AbstractBeamFactory):

    """
    A factory class for Beam objects, which encapsulate standard
    monochromatic beam models. In cases where a full cbf description
    is available this will be used, otherwise simplified descriptions
    can be applied.
    """

    @staticmethod
    def from_phil(params, reference: Beam = None) -> Beam:

        """
        Convert the phil parameters into a beam model
        """

        # Check the input
        if reference is None:
            beam = Beam()
        else:
            beam = reference

        # Set the parameters
        if params.beam.wavelength is not None:
            beam.set_wavelength(params.beam.wavelength)
        elif reference is None:
            raise RuntimeError("No wavelength set")
        if params.beam.direction is not None:
            beam.set_direction(params.beam.direction)
        elif reference is None:
            raise RuntimeError("No beam direction set")
        if params.beam.polarization_normal is not None:
            beam.set_polarization_normal(params.beam.polarization_normal)
        if params.beam.polarization_fraction is not None:
            beam.set_polarization_fraction(params.beam.polarization_fraction)
        if params.beam.transmission is not None:
            beam.set_transmission(params.beam.transmission)
        if params.beam.flux is not None:
            beam.set_flux(params.beam.flux)

        return beam

    @staticmethod
    def from_dict(dict: Dict, template: Dict = None) -> Beam:

        """Convert the dictionary to a beam model"""

        if dict is None and template is None:
            return None
        joint = template.copy() if template else {}
        joint.update(dict)

        # Create the model from the joint dictionary
        return Beam.from_dict(joint)

    @staticmethod
    def make_beam(**kwargs) -> Beam:

        """Convert params into a beam model"""

        sample_to_source = kwargs.get("sample_to_source")
        wavelength = kwargs.get("wavelength")
        s0 = kwargs.get("s0")
        unit_s0 = kwargs.get("unit_s0")
        divergence = kwargs.get("divergence")
        sigma_divergence = kwargs.get("sigma_divergence")

        if divergence is None or sigma_divergence is None:
            divergence = 0.0
            sigma_divergence = 0.0

        if sample_to_source:
            assert wavelength
            return Beam(
                tuple(map(float, sample_to_source)),
                float(wavelength),
                float(divergence),
                float(sigma_divergence),
            )
        elif unit_s0:
            assert wavelength
            return Beam(
                tuple(-float(x) for x in unit_s0),
                float(wavelength),
                float(divergence),
                float(sigma_divergence),
            )
        else:
            assert s0
            return Beam(tuple(map(float, s0)))

    @staticmethod
    def make_polarized_beam(
        sample_to_source: Vec3Float = None,
        wavelength: float = None,
        s0: Vec3Float = None,
        unit_s0: Vec3Float = None,
        polarization: Vec3Float = None,
        polarization_fraction: float = None,
        divergence: float = None,
        sigma_divergence: float = None,
        flux: float = None,
        transmission: float = None,
    ) -> Beam:
        assert polarization
        assert 0.0 <= polarization_fraction <= 1.0

        if divergence is None or sigma_divergence is None:
            divergence = 0.0
            sigma_divergence = 0.0

        if flux is None:
            flux = 0
        if transmission is None:
            transmission = 1.0

        if sample_to_source:
            assert wavelength
            return Beam(
                tuple(map(float, sample_to_source)),
                float(wavelength),
                float(divergence),
                float(sigma_divergence),
                tuple(map(float, polarization)),
                float(polarization_fraction),
                float(flux),
                float(transmission),
            )
        elif unit_s0:
            assert wavelength
            return Beam(
                tuple(-float(x) for x in unit_s0),
                float(wavelength),
                float(divergence),
                float(sigma_divergence),
                tuple(map(float, polarization)),
                float(polarization_fraction),
                float(flux),
                float(transmission),
            )
        else:
            assert s0
            return Beam(
                tuple(map(float, s0)),
                float(divergence),
                float(sigma_divergence),
                tuple(map(float, polarization)),
                float(polarization_fraction),
                float(flux),
                float(transmission),
            )

    @staticmethod
    def simple(wavelength: float) -> Beam:

        """
        Construct a beam object on the principle that the beam is aligned
        with the +z axis, as is quite normal. Also assume the beam has
        polarization fraction 0.999 and is polarized in the x-z plane, unless
        it has a wavelength shorter than 0.05 Å in which case we assume
        electron diffraction and return an unpolarized beam model.
        """

        if wavelength > 0.05:
            return BeamFactory.make_beam(
                sample_to_source=(0.0, 0.0, 1.0), wavelength=wavelength
            )
        else:
            return BeamFactory.make_polarized_beam(
                sample_to_source=(0.0, 0.0, 1.0),
                wavelength=wavelength,
                polarization=(0, 1, 0),
                polarization_fraction=0.5,
            )

    @staticmethod
    def simple_directional(sample_to_source: Vec3Float, wavelength: float) -> Beam:
        """Construct a beam with direction and wavelength."""

        if wavelength > 0.05:
            return BeamFactory.make_beam(
                sample_to_source=sample_to_source, wavelength=wavelength
            )
        else:
            return BeamFactory.make_polarized_beam(
                sample_to_source=sample_to_source,
                wavelength=wavelength,
                polarization=(0, 1, 0),
                polarization_fraction=0.5,
            )

    @staticmethod
    def complex(
        sample_to_source: Vec3Float,
        polarization_fraction: float,
        polarization_plane_normal: Vec3Float,
        wavelength: float,
    ) -> Beam:

        """
        Full access to the constructor for cases where we do know everything
        that we need.
        """

        return BeamFactory.make_polarized_beam(
            sample_to_source=sample_to_source,
            wavelength=wavelength,
            polarization=polarization_plane_normal,
            polarization_fraction=polarization_fraction,
        )

    @staticmethod
    def imgCIF(cif_file: str) -> Beam:

        """
        Initialize a Beam model from an imgCIF file. N.B. the
        definition of the polarization plane is not completely helpful
        in this - it is the angle between the polarization plane and the
        +Y laboratory frame vector.
        """

        cbf_handle = pycbf.cbf_handle_struct()
        cbf_handle.read_widefile(cif_file.encode(), pycbf.MSG_DIGEST)

        result = BeamFactory.imgCIF_H(cbf_handle)

        return result

    @staticmethod
    def imgCIF_H(cbf_handle: pycbf.cbf_handle_struct) -> Beam:

        """
        Initialize a Beam model from an imgCIF file. N.B. the
        definition of the polarization plane is not completely helpful
        in this - it is the angle between the polarization plane and the
        +Y laboratory frame vector. This example works from a cbf_handle,
        which is already configured.
        """

        d2r = math.pi / 180.0

        cbf_handle.find_category(b"axis")

        # find record with equipment = source

        try:
            cbf_handle.find_column(b"equipment")
            cbf_handle.find_row(b"source")

            # then get the vector and offset from this
            direction = []

            for j in range(3):
                cbf_handle.find_column(b"vector[%d]" % (j + 1))
                direction.append(cbf_handle.get_doublevalue())
        except Exception as e:
            if str(e).split()[-1] != "CBF_NOTFOUND":
                raise
            direction = [0, 0, 1]

        # and the wavelength
        wavelength = cbf_handle.get_wavelength()

        # and information about the polarization - FIXME this should probably
        # be a rotation about the beam not about the Z axis. Should also check
        # to see if this is Cu K-alpha wavelength (i.e. lab source...)

        try:
            polar_fraction, polar_angle = cbf_handle.get_polarization()
        except Exception:
            polar_fraction = 0.999
            polar_angle = 0.0

        polar_plane_normal = (
            math.sin(polar_angle * d2r),
            math.cos(polar_angle * d2r),
            0.0,
        )

        # and the flux if available
        try:
            cbf_handle.find_category(b"diffrn_radiation")
            cbf_handle.find_column(b"beam_flux")
            flux = cbf_handle.get_value()
        except Exception as e:
            if str(e).split()[-1] != "CBF_NOTFOUND":
                raise
            flux = None

        return BeamFactory.make_polarized_beam(
            sample_to_source=direction,
            wavelength=wavelength,
            polarization=polar_plane_normal,
            polarization_fraction=polar_fraction,
<<<<<<< HEAD
        )


class TOFBeamFactory(AbstractBeamFactory):

    """
    A factory for creating TOFBeam objects.
    """

    @staticmethod
    def from_phil(params, reference: TOFBeam = None) -> TOFBeam:

        """
        Convert the phil parameters into a TOFBeam model
        """

        def check_for_required_params(params, reference):
            if params.beam.direction is None and reference is None:
                raise RuntimeError("Cannot create TOFBeam: direction not set")
            if params.beam.sample_to_moderator_distance is None and reference is None:
                raise RuntimeError(
                    "Cannot create ToF beam: sample_to_moderator_distance not set"
                )

        check_for_required_params(params=params, reference=reference)

        if reference is None:
            beam = TOFBeam()
        else:
            beam = reference

        if params.beam.direction is not None:
            beam.set_direction(params.beam.direction)
        if params.beam.sample_to_moderator_distance is not None:
            beam.set_sample_to_moderator_distance(
                params.beam.sample_to_moderator_distance
            )
        if params.beam.polarization_normal is not None:
            beam.set_polarization_normal(params.beam.polarization_normal)
        if params.beam.polarization_fraction is not None:
            beam.set_polarization_fraction(params.beam.polarization_fraction)
        if params.beam.transmission is not None:
            beam.set_transmission(params.beam.transmission)
        if params.beam.flux is not None:
            beam.set_flux(params.beam.flux)

        return beam

    @staticmethod
    def from_dict(dict: Dict, template: Dict = None) -> TOFBeam:

        """Convert the dictionary to a TOFBeam model"""

        def check_for_required_keys(dict, required_keys):
            for i in required_keys:
                if i not in dict:
                    raise RuntimeError(f"Cannot create TOFBeam: {i} not in dictionary")

        required_keys = [
            "direction",
            "sample_to_moderator_distance",
        ]
        if dict is None and template is None:
            return None
        # Use the template as the initial dictionary,
        # and update/replace fields with dict
        beam_dict = template.copy() if template else {}
        beam_dict.update(dict)
        check_for_required_keys(dict=beam_dict, required_keys=required_keys)

        return TOFBeam.from_dict(beam_dict)

    @staticmethod
    def make_beam(**kwargs) -> TOFBeam:

        """Convert params into a TOFBeam model"""

        sample_to_source_direction = kwargs.get("sample_to_source_direction")
        if not sample_to_source_direction:
            raise RuntimeError(
                "Cannot create TOFBeam: sample_to_source_direction not set"
            )

        sample_to_moderator_distance = kwargs.get("sample_to_moderator_distance")
        if not sample_to_moderator_distance:
            raise RuntimeError(
                "Cannot create TOFBeam: sample_to_moderator_distance not set"
            )

        return TOFBeam(
            tuple(map(float, sample_to_source_direction)),
            float(sample_to_moderator_distance),
=======
            flux=flux,
>>>>>>> c1193069
        )<|MERGE_RESOLUTION|>--- conflicted
+++ resolved
@@ -442,7 +442,7 @@
             wavelength=wavelength,
             polarization=polar_plane_normal,
             polarization_fraction=polar_fraction,
-<<<<<<< HEAD
+            flux=flux,
         )
 
 
@@ -535,7 +535,4 @@
         return TOFBeam(
             tuple(map(float, sample_to_source_direction)),
             float(sample_to_moderator_distance),
-=======
-            flux=flux,
->>>>>>> c1193069
         )