/*
 * beam.cc
 *
 *  Copyright (C) 2013 Diamond Light Source
 *
 *  Author: James Parkhurst
 *
 *  This code is distributed under the BSD license, a copy of which is
 *  included in the root directory of this package.
 */
#include <boost/python.hpp>
#include <boost/python/def.hpp>
#include <memory>
#include <string>
#include <sstream>
#include <scitbx/constants.h>
#include <dxtbx/model/beam.h>
#include <dxtbx/model/boost_python/to_from_dict.h>
#include <scitbx/array_family/boost_python/flex_wrapper.h>
#include <boost/python/enum.hpp>

namespace dxtbx { namespace model { namespace boost_python {
  namespace beam_detail {

    using namespace boost::python;
    using scitbx::deg_as_rad;
    using scitbx::rad_as_deg;

    // Beam

    std::string beam_to_string(const Beam &beam) {
      std::stringstream ss;
      ss << beam;
      return ss.str();
    }

    struct BeamPickleSuite : boost::python::pickle_suite {
      static boost::python::tuple getinitargs(const Beam &obj) {
        return boost::python::make_tuple(obj.get_sample_to_source_direction(),
                                         obj.get_wavelength(),
                                         obj.get_divergence(),
                                         obj.get_sigma_divergence(),
                                         obj.get_polarization_normal(),
                                         obj.get_polarization_fraction(),
                                         obj.get_flux(),
                                         obj.get_transmission(),
<<<<<<< HEAD
                                         obj.get_sample_to_source_distance());
=======
                                         obj.get_probe());
>>>>>>> 4783b2c7
      }

      static boost::python::tuple getstate(boost::python::object obj) {
        const Beam &beam = boost::python::extract<const Beam &>(obj)();
        return boost::python::make_tuple(obj.attr("__dict__"),
                                         beam.get_s0_at_scan_points());
      }

      static void setstate(boost::python::object obj, boost::python::tuple state) {
        Beam &beam = boost::python::extract<Beam &>(obj)();
        DXTBX_ASSERT(boost::python::len(state) == 2);

        // restore the object's __dict__
        boost::python::dict d =
          boost::python::extract<boost::python::dict>(obj.attr("__dict__"))();
        d.update(state[0]);

        // restore the internal state of the C++ object
        scitbx::af::const_ref<vec3<double> > s0_list =
          boost::python::extract<scitbx::af::const_ref<vec3<double> > >(state[1]);
        beam.set_s0_at_scan_points(s0_list);
      }

      static bool getstate_manages_dict() {
        return true;
      }
    };

    static Beam *make_beam(vec3<double> sample_to_source,
                           double wavelength,
                           double divergence,
                           double sigma_divergence,
                           bool deg) {
      Beam *beam = NULL;
      if (deg) {
        beam = new Beam(sample_to_source,
                        wavelength,
                        deg_as_rad(divergence),
                        deg_as_rad(sigma_divergence));
      } else {
        beam = new Beam(sample_to_source, wavelength, divergence, sigma_divergence);
      }
      return beam;
    }

    static Beam *make_beam_w_s0(vec3<double> s0,
                                double divergence,
                                double sigma_divergence,
                                bool deg) {
      Beam *beam = NULL;
      if (deg) {
        beam = new Beam(s0, deg_as_rad(divergence), deg_as_rad(sigma_divergence));
      } else {
        beam = new Beam(s0, divergence, sigma_divergence);
      }
      return beam;
    }

    static Beam *make_beam_w_all(vec3<double> sample_to_source,
                                 double wavelength,
                                 double divergence,
                                 double sigma_divergence,
                                 vec3<double> polarization_normal,
                                 double polarization_fraction,
                                 double flux,
                                 double transmission,
                                 Probe probe,
                                 bool deg) {
      Beam *beam = NULL;
      if (deg) {
        beam = new Beam(sample_to_source,
                        wavelength,
                        deg_as_rad(divergence),
                        deg_as_rad(sigma_divergence),
                        polarization_normal,
                        polarization_fraction,
                        flux,
                        transmission,
                        probe);
      } else {
        beam = new Beam(sample_to_source,
                        wavelength,
                        divergence,
                        sigma_divergence,
                        polarization_normal,
                        polarization_fraction,
                        flux,
                        transmission,
                        probe);
      }
      return beam;
    }

    static Beam *make_beam_w_sample_to_source_distance(vec3<double> sample_to_source,
                                                       double wavelength,
                                                       double divergence,
                                                       double sigma_divergence,
                                                       vec3<double> polarization_normal,
                                                       double polarization_fraction,
                                                       double flux,
                                                       double transmission,
                                                       double sample_to_source_distance,
                                                       bool deg) {
      Beam *beam = NULL;
      if (deg) {
        beam = new Beam(sample_to_source,
                        wavelength,
                        deg_as_rad(divergence),
                        deg_as_rad(sigma_divergence),
                        polarization_normal,
                        polarization_fraction,
                        flux,
                        transmission,
                        sample_to_source_distance);
      } else {
        beam = new Beam(sample_to_source,
                        wavelength,
                        divergence,
                        sigma_divergence,
                        polarization_normal,
                        polarization_fraction,
                        flux,
                        transmission,
                        sample_to_source_distance);
      }
      return beam;
    }

    static double get_divergence(const Beam &beam, bool deg) {
      double divergence = beam.get_divergence();
      return deg ? rad_as_deg(divergence) : divergence;
    }

    static double get_sigma_divergence(const Beam &beam, bool deg) {
      double sigma_divergence = beam.get_sigma_divergence();
      return deg ? rad_as_deg(sigma_divergence) : sigma_divergence;
    }

    static void set_divergence(Beam &beam, double divergence, bool deg) {
      beam.set_divergence(deg ? deg_as_rad(divergence) : divergence);
    }

    static void set_sigma_divergence(Beam &beam, double sigma_divergence, bool deg) {
      beam.set_sigma_divergence(deg ? deg_as_rad(sigma_divergence) : sigma_divergence);
    }

    static void rotate_around_origin(Beam &beam,
                                     vec3<double> axis,
                                     double angle,
                                     bool deg) {
      double angle_rad = deg ? deg_as_rad(angle) : angle;
      beam.rotate_around_origin(axis, angle_rad);
    }

    static void Beam_set_s0_at_scan_points_from_tuple(Beam &beam,
                                                      boost::python::tuple l) {
      scitbx::af::shared<vec3<double> > s0_list;
      for (std::size_t i = 0; i < boost::python::len(l); ++i) {
        vec3<double> s0 = boost::python::extract<vec3<double> >(l[i]);
        s0_list.push_back(s0);
      }
      beam.set_s0_at_scan_points(s0_list.const_ref());
    }

    static void Beam_set_s0_at_scan_points_from_list(Beam &beam,
                                                     boost::python::list l) {
      scitbx::af::shared<vec3<double> > s0_list;
      for (std::size_t i = 0; i < boost::python::len(l); ++i) {
        vec3<double> s0 = boost::python::extract<vec3<double> >(l[i]);
        s0_list.push_back(s0);
      }
      beam.set_s0_at_scan_points(s0_list.const_ref());
    }
  }  // namespace beam_detail
  template <>
  boost::python::dict to_dict<Beam>(const Beam &obj) {
    boost::python::dict result;
    result["__id__"] = "monochromatic";
    result["direction"] = obj.get_sample_to_source_direction();
    result["wavelength"] = obj.get_wavelength();
    result["divergence"] = rad_as_deg(obj.get_divergence());
    result["sigma_divergence"] = rad_as_deg(obj.get_sigma_divergence());
    result["polarization_normal"] = obj.get_polarization_normal();
    result["polarization_fraction"] = obj.get_polarization_fraction();
    result["flux"] = obj.get_flux();
    result["transmission"] = obj.get_transmission();
<<<<<<< HEAD
    result["sample_to_source_distance"] = obj.get_sample_to_source_distance();
=======
    result["probe"] = obj.get_probe_name();
>>>>>>> 4783b2c7
    if (obj.get_num_scan_points() > 0) {
      boost::python::list l;
      scitbx::af::shared<vec3<double> > s0_at_scan_points = obj.get_s0_at_scan_points();
      for (scitbx::af::shared<vec3<double> >::iterator it = s0_at_scan_points.begin();
           it != s0_at_scan_points.end();
           ++it) {
        l.append(boost::python::make_tuple((*it)[0], (*it)[1], (*it)[2]));
      }
      result["s0_at_scan_points"] = l;
    }
    return result;
  }

  template <>
  Beam *from_dict<Beam>(boost::python::dict obj) {
    Beam *b = new Beam(
      boost::python::extract<vec3<double> >(obj["direction"]),
      boost::python::extract<double>(obj["wavelength"]),
      deg_as_rad(boost::python::extract<double>(obj.get("divergence", 0.0))),
      deg_as_rad(boost::python::extract<double>(obj.get("sigma_divergence", 0.0))),
      boost::python::extract<vec3<double> >(
        obj.get("polarization_normal", vec3<double>(0.0, 1.0, 0.0))),
      boost::python::extract<double>(obj.get("polarization_fraction", 0.999)),
      boost::python::extract<double>(obj.get("flux", 0)),
      boost::python::extract<double>(obj.get("transmission", 1)),
      Beam::get_probe_from_name(
        boost::python::extract<std::string>(obj.get("probe", "x-ray"))));
    if (obj.has_key("s0_at_scan_points")) {
      boost::python::list s0_at_scan_points =
        boost::python::extract<boost::python::list>(obj["s0_at_scan_points"]);
      beam_detail::Beam_set_s0_at_scan_points_from_list(*b, s0_at_scan_points);
    }
    if (obj.has_key("sample_to_source_distance")) {
      double val = boost::python::extract<double>(obj["sample_to_source_distance"]);
      b->set_sample_to_source_distance(val);
    }
    return b;
  }

  // PolychromaticBeam

  std::string PolychromaticBeam_to_string(const PolychromaticBeam &beam) {
    std::stringstream ss;
    ss << beam;
    return ss.str();
  }

  struct PolychromaticBeamPickleSuite : boost::python::pickle_suite {
    static boost::python::tuple getinitargs(const PolychromaticBeam &obj) {
      return boost::python::make_tuple(obj.get_sample_to_source_direction(),
                                       obj.get_divergence(),
                                       obj.get_sigma_divergence(),
                                       obj.get_polarization_normal(),
                                       obj.get_polarization_fraction(),
                                       obj.get_flux(),
                                       obj.get_transmission(),
                                       obj.get_sample_to_source_distance());
    }
  };

  static PolychromaticBeam *make_PolychromaticBeam(vec3<double> direction) {
    return new PolychromaticBeam(direction);
  }

  static PolychromaticBeam *make_PolychromaticBeam_w_divergence(vec3<double> direction,
                                                                double divergence,
                                                                double sigma_divergence,
                                                                bool deg) {
    PolychromaticBeam *beam = NULL;
    if (deg) {
      beam = new PolychromaticBeam(
        direction, deg_as_rad(divergence), deg_as_rad(sigma_divergence));
    } else {
      beam = new PolychromaticBeam(direction, divergence, sigma_divergence);
    }
    return beam;
  }

  static PolychromaticBeam *make_PolychromaticBeam_w_sample_to_source_distance(
    vec3<double> direction,
    double sample_to_source_distance) {
    return new PolychromaticBeam(direction, sample_to_source_distance);
  }
  static PolychromaticBeam *make_PolychromaticBeam_w_all(
    vec3<double> direction,
    double divergence,
    double sigma_divergence,
    vec3<double> polarization_normal,
    double polarization_fraction,
    double flux,
    double transmission,
    double sample_to_source_distance,
    bool deg) {
    PolychromaticBeam *beam = NULL;
    if (deg) {
      beam = new PolychromaticBeam(direction,
                                   deg_as_rad(divergence),
                                   deg_as_rad(sigma_divergence),
                                   polarization_normal,
                                   polarization_fraction,
                                   flux,
                                   transmission,
                                   sample_to_source_distance);
    } else {
      beam = new PolychromaticBeam(direction,
                                   divergence,
                                   sigma_divergence,
                                   polarization_normal,
                                   polarization_fraction,
                                   flux,
                                   transmission,
                                   sample_to_source_distance);
    }
    return beam;
  }

  template <>
  boost::python::dict to_dict<PolychromaticBeam>(const PolychromaticBeam &obj) {
    boost::python::dict result;
    result["__id__"] = "polychromatic";
    result["direction"] = obj.get_sample_to_source_direction();
    result["divergence"] = rad_as_deg(obj.get_divergence());
    result["sigma_divergence"] = rad_as_deg(obj.get_sigma_divergence());
    result["polarization_normal"] = obj.get_polarization_normal();
    result["polarization_fraction"] = obj.get_polarization_fraction();
    result["flux"] = obj.get_flux();
    result["transmission"] = obj.get_transmission();
    result["sample_to_source_distance"] = obj.get_sample_to_source_distance();
    return result;
  }

  template <>
  PolychromaticBeam *from_dict<PolychromaticBeam>(boost::python::dict obj) {
    PolychromaticBeam *b = new PolychromaticBeam(
      boost::python::extract<vec3<double> >(obj["direction"]),
      deg_as_rad(boost::python::extract<double>(obj.get("divergence", 0.0))),
      deg_as_rad(boost::python::extract<double>(obj.get("sigma_divergence", 0.0))),
      boost::python::extract<vec3<double> >(
        obj.get("polarization_normal", vec3<double>(0.0, 1.0, 0.0))),
      boost::python::extract<double>(obj.get("polarization_fraction", 0.999)),
      boost::python::extract<double>(obj.get("flux", 0)),
      boost::python::extract<double>(obj.get("transmission", 1)),
      boost::python::extract<double>(obj.get("sample_to_source_distance", 0.)));
    return b;
  }

  // PolychromaticBeam

  std::string PolychromaticBeam_to_string(const PolychromaticBeam &beam) {
    std::stringstream ss;
    ss << beam;
    return ss.str();
  }

  struct PolychromaticBeamPickleSuite : boost::python::pickle_suite {
    static boost::python::tuple getinitargs(const PolychromaticBeam &obj) {
      return boost::python::make_tuple(obj.get_sample_to_source_direction(),
                                       obj.get_divergence(),
                                       obj.get_sigma_divergence(),
                                       obj.get_polarization_normal(),
                                       obj.get_polarization_fraction(),
                                       obj.get_flux(),
                                       obj.get_transmission(),
                                       obj.get_probe());
    }
  };

  static PolychromaticBeam *make_PolychromaticBeam(vec3<double> direction) {
    return new PolychromaticBeam(direction);
  }

  static PolychromaticBeam *make_PolychromaticBeam_w_divergence(vec3<double> direction,
                                                                double divergence,
                                                                double sigma_divergence,
                                                                bool deg) {
    PolychromaticBeam *beam = NULL;
    if (deg) {
      beam = new PolychromaticBeam(
        direction, deg_as_rad(divergence), deg_as_rad(sigma_divergence));
    } else {
      beam = new PolychromaticBeam(direction, divergence, sigma_divergence);
    }
    return beam;
  }

  static PolychromaticBeam *make_PolychromaticBeam_w_all(
    vec3<double> direction,
    double divergence,
    double sigma_divergence,
    vec3<double> polarization_normal,
    double polarization_fraction,
    double flux,
    double transmission,
    Probe probe,
    bool deg) {
    PolychromaticBeam *beam = NULL;
    if (deg) {
      beam = new PolychromaticBeam(direction,
                                   deg_as_rad(divergence),
                                   deg_as_rad(sigma_divergence),
                                   polarization_normal,
                                   polarization_fraction,
                                   flux,
                                   transmission,
                                   probe);
    } else {
      beam = new PolychromaticBeam(direction,
                                   divergence,
                                   sigma_divergence,
                                   polarization_normal,
                                   polarization_fraction,
                                   flux,
                                   transmission,
                                   probe);
    }
    return beam;
  }

  template <>
  boost::python::dict to_dict<PolychromaticBeam>(const PolychromaticBeam &obj) {
    boost::python::dict result;
    result["__id__"] = "polychromatic";
    result["direction"] = obj.get_sample_to_source_direction();
    result["divergence"] = rad_as_deg(obj.get_divergence());
    result["sigma_divergence"] = rad_as_deg(obj.get_sigma_divergence());
    result["polarization_normal"] = obj.get_polarization_normal();
    result["polarization_fraction"] = obj.get_polarization_fraction();
    result["flux"] = obj.get_flux();
    result["transmission"] = obj.get_transmission();
    result["probe"] = obj.get_probe_name();
    return result;
  }

  template <>
  PolychromaticBeam *from_dict<PolychromaticBeam>(boost::python::dict obj) {
    PolychromaticBeam *b = new PolychromaticBeam(
      boost::python::extract<vec3<double> >(obj["direction"]),
      deg_as_rad(boost::python::extract<double>(obj.get("divergence", 0.0))),
      deg_as_rad(boost::python::extract<double>(obj.get("sigma_divergence", 0.0))),
      boost::python::extract<vec3<double> >(
        obj.get("polarization_normal", vec3<double>(0.0, 1.0, 0.0))),
      boost::python::extract<double>(obj.get("polarization_fraction", 0.999)),
      boost::python::extract<double>(obj.get("flux", 0)),
      boost::python::extract<double>(obj.get("transmission", 1)),
      Beam::get_probe_from_name(
        boost::python::extract<std::string>(obj.get("probe", "x-ray"))));
    return b;
  }

  void export_beam() {
    using namespace beam_detail;

    enum_<Probe>("Probe")
      .value("xray", xray)
      .value("electron", electron)
      .value("neutron", neutron);

    class_<BeamBase, boost::noncopyable>("BeamBase", no_init)
      .def("get_sample_to_source_direction", &BeamBase::get_sample_to_source_direction)
      .def("set_direction", &BeamBase::set_direction)
      .def("get_wavelength", &BeamBase::get_wavelength)
      .def("set_wavelength", &BeamBase::set_wavelength)
      .def("get_s0", &BeamBase::get_s0)
      .def("set_s0", &BeamBase::set_s0)
      .def("get_unit_s0", &BeamBase::get_unit_s0)
      .def("set_unit_s0", &BeamBase::set_unit_s0)
      .def("get_divergence", &get_divergence, (arg("deg") = true))
      .def("set_divergence", &set_divergence, (arg("divergence"), arg("deg") = true))
      .def("get_sigma_divergence", &get_sigma_divergence, (arg("deg") = true))
      .def("set_sigma_divergence",
           &set_sigma_divergence,
           (arg("sigma_divergence"), arg("deg") = true))
      .def("get_polarization_normal", &BeamBase::get_polarization_normal)
      .def("set_polarization_normal", &BeamBase::set_polarization_normal)
      .def("get_polarization_fraction", &BeamBase::get_polarization_fraction)
      .def("set_polarization_fraction", &BeamBase::set_polarization_fraction)
      .def("get_flux", &BeamBase::get_flux)
      .def("set_flux", &BeamBase::set_flux)
      .def("get_transmission", &BeamBase::get_transmission)
      .def("set_transmission", &BeamBase::set_transmission)
      .add_property("num_scan_points", &BeamBase::get_num_scan_points)
      .def("get_num_scan_points", &BeamBase::get_num_scan_points)
      .def("set_s0_at_scan_points", &BeamBase::set_s0_at_scan_points)
      .def("set_s0_at_scan_points", &Beam_set_s0_at_scan_points_from_tuple)
      .def("set_s0_at_scan_points", &Beam_set_s0_at_scan_points_from_list)
      .def("get_s0_at_scan_points", &BeamBase::get_s0_at_scan_points)
      .def("get_s0_at_scan_point", &BeamBase::get_s0_at_scan_point)
      .def("get_probe", &BeamBase::get_probe)
      .def("get_probe_name", &BeamBase::get_probe_name)
      .def("set_probe", &BeamBase::set_probe)
      .def("reset_scan_points", &BeamBase::reset_scan_points)
      .def("rotate_around_origin",
           &rotate_around_origin,
           (arg("axis"), arg("angle"), arg("deg") = true))
      .def("get_sample_to_source_distance", &BeamBase::get_sample_to_source_distance)
      .def("set_sample_to_source_distance",
           &BeamBase::set_sample_to_source_distance,
           (arg("sample_to_source_distance")))
      .def("__eq__", &BeamBase::operator==)
      .def("__ne__", &BeamBase::operator!=)
      .def("is_similar_to",
           &BeamBase::is_similar_to,
           (arg("other"),
            arg("wavelength_tolerance") = 1e-6,
            arg("direction_tolerance") = 1e-6,
            arg("polarization_normal_tolerance") = 1e-6,
            arg("polarization_fraction_tolerance") = 1e-6,
            arg("divergence") = 1e-6,
            arg("sigma_divergence") = 1e-6,
            arg("flux_tolerance") = 1e-6,
            arg("transmission_tolerance") = 1e-6,
            arg("sample_to_source_distance_tolerance") = 1e-6));

    // Export Beam : BeamBase
    class_<Beam, std::shared_ptr<Beam>, bases<BeamBase> >("Beam")
      .def(init<const Beam &>())
      .def(init<vec3<double>, double>((arg("direction"), arg("wavelength"))))
      .def(init<vec3<double> >((arg("s0"))))
      .def("__init__",
           make_constructor(&make_beam,
                            default_call_policies(),
                            (arg("direction"),
                             arg("wavelength"),
                             arg("divergence"),
                             arg("sigma_divergence"),
                             arg("deg") = true)))
      .def(
        "__init__",
        make_constructor(
          &make_beam_w_s0,
          default_call_policies(),
          (arg("s0"), arg("divergence"), arg("sigma_divergence"), arg("deg") = true)))
      .def("__init__",
           make_constructor(&make_beam_w_all,
                            default_call_policies(),
                            (arg("direction"),
                             arg("wavelength"),
                             arg("divergence"),
                             arg("sigma_divergence"),
                             arg("polarization_normal"),
                             arg("polarization_fraction"),
                             arg("flux"),
                             arg("transmission"),
                             arg("probe") = Probe::xray,
                             arg("deg") = true)))
      .def("__init__",
           make_constructor(&make_beam_w_sample_to_source_distance,
                            default_call_policies(),
                            (arg("direction"),
                             arg("wavelength"),
                             arg("divergence"),
                             arg("sigma_divergence"),
                             arg("polarization_normal"),
                             arg("polarization_fraction"),
                             arg("flux"),
                             arg("transmission"),
                             arg("sample_to_source_distance"),
                             arg("deg") = true)))
      .def("__str__", &beam_to_string)
      .def("to_dict", &to_dict<Beam>)
      .def("from_dict", &from_dict<Beam>, return_value_policy<manage_new_object>())
      .staticmethod("from_dict")
      .def("get_probe_from_name", &Beam::get_probe_from_name)
      .staticmethod("get_probe_from_name")
      .def_pickle(BeamPickleSuite());

    class_<PolychromaticBeam, std::shared_ptr<PolychromaticBeam>, bases<Beam> >(
      "PolychromaticBeam")
<<<<<<< HEAD
      .def("__init__",
           make_constructor(&make_PolychromaticBeam_w_sample_to_source_distance,
                            default_call_policies(),
                            (arg("direction"), arg("sample_to_source_distance"))))
=======
      .def(init<const PolychromaticBeam &>())
>>>>>>> 4783b2c7
      .def("__init__",
           make_constructor(
             &make_PolychromaticBeam, default_call_policies(), (arg("direction"))))
      .def("__init__",
           make_constructor(&make_PolychromaticBeam_w_divergence,
                            default_call_policies(),
                            (arg("direction"),
                             arg("divergence"),
                             arg("sigma_divergence"),
                             arg("deg") = true)))
      .def("__init__",
           make_constructor(&make_PolychromaticBeam_w_all,
                            default_call_policies(),
                            (arg("direction"),
                             arg("divergence"),
                             arg("sigma_divergence"),
                             arg("polarization_normal"),
                             arg("polarization_fraction"),
                             arg("flux"),
                             arg("transmission"),
<<<<<<< HEAD
                             arg("sample_to_source_distance"),
=======
                             arg("probe") = Probe::xray,
>>>>>>> 4783b2c7
                             arg("deg") = true)))
      .def("__str__", &PolychromaticBeam_to_string)
      .def("to_dict", &to_dict<PolychromaticBeam>)
      .def("from_dict",
           &from_dict<PolychromaticBeam>,
           return_value_policy<manage_new_object>())
      .staticmethod("from_dict")
      .def_pickle(PolychromaticBeamPickleSuite());

    scitbx::af::boost_python::flex_wrapper<Beam>::plain("flex_Beam");
  }

}}}  // namespace dxtbx::model::boost_python<|MERGE_RESOLUTION|>--- conflicted
+++ resolved
@@ -17,7 +17,6 @@
 #include <dxtbx/model/beam.h>
 #include <dxtbx/model/boost_python/to_from_dict.h>
 #include <scitbx/array_family/boost_python/flex_wrapper.h>
-#include <boost/python/enum.hpp>
 
 namespace dxtbx { namespace model { namespace boost_python {
   namespace beam_detail {
@@ -44,11 +43,7 @@
                                          obj.get_polarization_fraction(),
                                          obj.get_flux(),
                                          obj.get_transmission(),
-<<<<<<< HEAD
                                          obj.get_sample_to_source_distance());
-=======
-                                         obj.get_probe());
->>>>>>> 4783b2c7
       }
 
       static boost::python::tuple getstate(boost::python::object obj) {
@@ -115,7 +110,6 @@
                                  double polarization_fraction,
                                  double flux,
                                  double transmission,
-                                 Probe probe,
                                  bool deg) {
       Beam *beam = NULL;
       if (deg) {
@@ -126,8 +120,7 @@
                         polarization_normal,
                         polarization_fraction,
                         flux,
-                        transmission,
-                        probe);
+                        transmission);
       } else {
         beam = new Beam(sample_to_source,
                         wavelength,
@@ -136,8 +129,7 @@
                         polarization_normal,
                         polarization_fraction,
                         flux,
-                        transmission,
-                        probe);
+                        transmission);
       }
       return beam;
     }
@@ -235,11 +227,7 @@
     result["polarization_fraction"] = obj.get_polarization_fraction();
     result["flux"] = obj.get_flux();
     result["transmission"] = obj.get_transmission();
-<<<<<<< HEAD
     result["sample_to_source_distance"] = obj.get_sample_to_source_distance();
-=======
-    result["probe"] = obj.get_probe_name();
->>>>>>> 4783b2c7
     if (obj.get_num_scan_points() > 0) {
       boost::python::list l;
       scitbx::af::shared<vec3<double> > s0_at_scan_points = obj.get_s0_at_scan_points();
@@ -264,9 +252,7 @@
         obj.get("polarization_normal", vec3<double>(0.0, 1.0, 0.0))),
       boost::python::extract<double>(obj.get("polarization_fraction", 0.999)),
       boost::python::extract<double>(obj.get("flux", 0)),
-      boost::python::extract<double>(obj.get("transmission", 1)),
-      Beam::get_probe_from_name(
-        boost::python::extract<std::string>(obj.get("probe", "x-ray"))));
+      boost::python::extract<double>(obj.get("transmission", 1)));
     if (obj.has_key("s0_at_scan_points")) {
       boost::python::list s0_at_scan_points =
         boost::python::extract<boost::python::list>(obj["s0_at_scan_points"]);
@@ -323,6 +309,7 @@
     double sample_to_source_distance) {
     return new PolychromaticBeam(direction, sample_to_source_distance);
   }
+
   static PolychromaticBeam *make_PolychromaticBeam_w_all(
     vec3<double> direction,
     double divergence,
@@ -331,6 +318,7 @@
     double polarization_fraction,
     double flux,
     double transmission,
+    Probe probe,
     double sample_to_source_distance,
     bool deg) {
     PolychromaticBeam *beam = NULL;
@@ -342,6 +330,7 @@
                                    polarization_fraction,
                                    flux,
                                    transmission,
+                                   probe,
                                    sample_to_source_distance);
     } else {
       beam = new PolychromaticBeam(direction,
@@ -351,6 +340,7 @@
                                    polarization_fraction,
                                    flux,
                                    transmission,
+                                   probe,
                                    sample_to_source_distance);
     }
     return beam;
@@ -386,116 +376,8 @@
     return b;
   }
 
-  // PolychromaticBeam
-
-  std::string PolychromaticBeam_to_string(const PolychromaticBeam &beam) {
-    std::stringstream ss;
-    ss << beam;
-    return ss.str();
-  }
-
-  struct PolychromaticBeamPickleSuite : boost::python::pickle_suite {
-    static boost::python::tuple getinitargs(const PolychromaticBeam &obj) {
-      return boost::python::make_tuple(obj.get_sample_to_source_direction(),
-                                       obj.get_divergence(),
-                                       obj.get_sigma_divergence(),
-                                       obj.get_polarization_normal(),
-                                       obj.get_polarization_fraction(),
-                                       obj.get_flux(),
-                                       obj.get_transmission(),
-                                       obj.get_probe());
-    }
-  };
-
-  static PolychromaticBeam *make_PolychromaticBeam(vec3<double> direction) {
-    return new PolychromaticBeam(direction);
-  }
-
-  static PolychromaticBeam *make_PolychromaticBeam_w_divergence(vec3<double> direction,
-                                                                double divergence,
-                                                                double sigma_divergence,
-                                                                bool deg) {
-    PolychromaticBeam *beam = NULL;
-    if (deg) {
-      beam = new PolychromaticBeam(
-        direction, deg_as_rad(divergence), deg_as_rad(sigma_divergence));
-    } else {
-      beam = new PolychromaticBeam(direction, divergence, sigma_divergence);
-    }
-    return beam;
-  }
-
-  static PolychromaticBeam *make_PolychromaticBeam_w_all(
-    vec3<double> direction,
-    double divergence,
-    double sigma_divergence,
-    vec3<double> polarization_normal,
-    double polarization_fraction,
-    double flux,
-    double transmission,
-    Probe probe,
-    bool deg) {
-    PolychromaticBeam *beam = NULL;
-    if (deg) {
-      beam = new PolychromaticBeam(direction,
-                                   deg_as_rad(divergence),
-                                   deg_as_rad(sigma_divergence),
-                                   polarization_normal,
-                                   polarization_fraction,
-                                   flux,
-                                   transmission,
-                                   probe);
-    } else {
-      beam = new PolychromaticBeam(direction,
-                                   divergence,
-                                   sigma_divergence,
-                                   polarization_normal,
-                                   polarization_fraction,
-                                   flux,
-                                   transmission,
-                                   probe);
-    }
-    return beam;
-  }
-
-  template <>
-  boost::python::dict to_dict<PolychromaticBeam>(const PolychromaticBeam &obj) {
-    boost::python::dict result;
-    result["__id__"] = "polychromatic";
-    result["direction"] = obj.get_sample_to_source_direction();
-    result["divergence"] = rad_as_deg(obj.get_divergence());
-    result["sigma_divergence"] = rad_as_deg(obj.get_sigma_divergence());
-    result["polarization_normal"] = obj.get_polarization_normal();
-    result["polarization_fraction"] = obj.get_polarization_fraction();
-    result["flux"] = obj.get_flux();
-    result["transmission"] = obj.get_transmission();
-    result["probe"] = obj.get_probe_name();
-    return result;
-  }
-
-  template <>
-  PolychromaticBeam *from_dict<PolychromaticBeam>(boost::python::dict obj) {
-    PolychromaticBeam *b = new PolychromaticBeam(
-      boost::python::extract<vec3<double> >(obj["direction"]),
-      deg_as_rad(boost::python::extract<double>(obj.get("divergence", 0.0))),
-      deg_as_rad(boost::python::extract<double>(obj.get("sigma_divergence", 0.0))),
-      boost::python::extract<vec3<double> >(
-        obj.get("polarization_normal", vec3<double>(0.0, 1.0, 0.0))),
-      boost::python::extract<double>(obj.get("polarization_fraction", 0.999)),
-      boost::python::extract<double>(obj.get("flux", 0)),
-      boost::python::extract<double>(obj.get("transmission", 1)),
-      Beam::get_probe_from_name(
-        boost::python::extract<std::string>(obj.get("probe", "x-ray"))));
-    return b;
-  }
-
   void export_beam() {
     using namespace beam_detail;
-
-    enum_<Probe>("Probe")
-      .value("xray", xray)
-      .value("electron", electron)
-      .value("neutron", neutron);
 
     class_<BeamBase, boost::noncopyable>("BeamBase", no_init)
       .def("get_sample_to_source_direction", &BeamBase::get_sample_to_source_direction)
@@ -527,9 +409,6 @@
       .def("set_s0_at_scan_points", &Beam_set_s0_at_scan_points_from_list)
       .def("get_s0_at_scan_points", &BeamBase::get_s0_at_scan_points)
       .def("get_s0_at_scan_point", &BeamBase::get_s0_at_scan_point)
-      .def("get_probe", &BeamBase::get_probe)
-      .def("get_probe_name", &BeamBase::get_probe_name)
-      .def("set_probe", &BeamBase::set_probe)
       .def("reset_scan_points", &BeamBase::reset_scan_points)
       .def("rotate_around_origin",
            &rotate_around_origin,
@@ -583,7 +462,6 @@
                              arg("polarization_fraction"),
                              arg("flux"),
                              arg("transmission"),
-                             arg("probe") = Probe::xray,
                              arg("deg") = true)))
       .def("__init__",
            make_constructor(&make_beam_w_sample_to_source_distance,
@@ -602,20 +480,14 @@
       .def("to_dict", &to_dict<Beam>)
       .def("from_dict", &from_dict<Beam>, return_value_policy<manage_new_object>())
       .staticmethod("from_dict")
-      .def("get_probe_from_name", &Beam::get_probe_from_name)
-      .staticmethod("get_probe_from_name")
       .def_pickle(BeamPickleSuite());
 
     class_<PolychromaticBeam, std::shared_ptr<PolychromaticBeam>, bases<Beam> >(
       "PolychromaticBeam")
-<<<<<<< HEAD
       .def("__init__",
            make_constructor(&make_PolychromaticBeam_w_sample_to_source_distance,
                             default_call_policies(),
                             (arg("direction"), arg("sample_to_source_distance"))))
-=======
-      .def(init<const PolychromaticBeam &>())
->>>>>>> 4783b2c7
       .def("__init__",
            make_constructor(
              &make_PolychromaticBeam, default_call_policies(), (arg("direction"))))
@@ -636,11 +508,7 @@
                              arg("polarization_fraction"),
                              arg("flux"),
                              arg("transmission"),
-<<<<<<< HEAD
                              arg("sample_to_source_distance"),
-=======
-                             arg("probe") = Probe::xray,
->>>>>>> 4783b2c7
                              arg("deg") = true)))
       .def("__str__", &PolychromaticBeam_to_string)
       .def("to_dict", &to_dict<PolychromaticBeam>)
