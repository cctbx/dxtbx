--- conflicted
+++ resolved
@@ -1,10 +1,7 @@
 from __future__ import absolute_import, division, print_function
 
-<<<<<<< HEAD
 from builtins import range
-=======
 import io
->>>>>>> 99e4e0da
 import os
 import random
 
