<<<<<<< HEAD
from __future__ import absolute_import, division, print_function

import h5py
import numpy as np
=======
>>>>>>> ad7266cc
import procrunner
import pytest

from dxtbx.format.FormatCBFMiniEigerDLS16MSN160 import FormatCBFMiniEigerDLS16MSN160
from dxtbx.model.experiment_list import ExperimentListFactory


@pytest.mark.xfail(
    "os.name == 'nt'", reason="crashes python process on Windows", run=False
)
def test_dlsnxs2cbf(dials_data, tmpdir):
    screen = dials_data("thaumatin_eiger_screen")
    master = screen.join("Therm_6_1_master.h5")
    result = procrunner.run(
        ["dxtbx.dlsnxs2cbf", master, "junk_%04d.cbf"], working_directory=tmpdir
    )
    assert not result.returncode and not result.stderr

    expected_output = "\n".join("junk_%04d.cbf" % j for j in (1, 2, 3))

    for record in expected_output.split("\n"):
        assert record.strip().encode("latin-1") in result.stdout, record

    # check files on disk

    for j in (1, 2, 3):
        assert tmpdir.join(f"junk_{j:04d}.cbf").check()

    expts = ExperimentListFactory.from_filenames(
        [str(tmpdir.join(f"junk_{j+1:04d}.cbf")) for j in range(3)]
    )
    assert all(
        [
            imgset.get_format_class() == FormatCBFMiniEigerDLS16MSN160
            for imgset in expts.imagesets()
        ]
    )

    with h5py.File(master) as fh:
        for i, imgset in enumerate(expts.imagesets()):
            original = fh["/entry/data/data_000001"][i][()]
            sel = np.where(original < original.max())
            np.testing.assert_equal(
                fh["/entry/data/data_000001"][i][sel],
                imgset.get_raw_data(0)[0].as_numpy_array()[sel],
            )<|MERGE_RESOLUTION|>--- conflicted
+++ resolved
@@ -1,10 +1,7 @@
-<<<<<<< HEAD
 from __future__ import absolute_import, division, print_function
 
 import h5py
 import numpy as np
-=======
->>>>>>> ad7266cc
 import procrunner
 import pytest
 
