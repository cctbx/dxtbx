import os
import shutil
import warnings

import h5py
import numpy as np
import pytest

from dxtbx.command_line.dlsnxs2cbf import parser, run
from dxtbx.format.FormatCBFMiniEigerDLS16MSN160 import FormatCBFMiniEigerDLS16MSN160
from dxtbx.model.experiment_list import ExperimentListFactory
from dxtbx.util.dlsnxs2cbf import make_cbf


<<<<<<< HEAD
def test_dlsnxs2cbf(dials_data, tmp_path, capsys):
    screen = dials_data("thaumatin_eiger_screen")
    master = screen.join("Therm_6_1_master.h5")
    run(
        [os.fspath(master), "junk_%04d.cbf"],
=======
def test_dlsnxs2cbf(dials_data, tmp_path):
    screen = dials_data("thaumatin_eiger_screen", pathlib=True)
    master = screen / "Therm_6_1_master.h5"
    result = procrunner.run(
        ["dxtbx.dlsnxs2cbf", master, "junk_%04d.cbf"], working_directory=tmp_path
>>>>>>> 927539e8
    )

    output_files = ["junk_%04d.cbf" % j for j in (1, 2, 3)]
    captured = capsys.readouterr()
    for file in output_files:
        assert file.encode("latin-1") in captured.out
        assert tmp_path.joinpath(file).is_file()

    expts = ExperimentListFactory.from_filenames(
        str(tmp_path / file) for file in output_files
    )
    assert all(
        imgset.get_format_class() == FormatCBFMiniEigerDLS16MSN160
        for imgset in expts.imagesets()
    )

    with h5py.File(master) as fh:
        for i, imgset in enumerate(expts.imagesets()):
            original = fh["/entry/data/data_000001"][i][()]
            sel = np.where(original < original.max())
            np.testing.assert_equal(
                fh["/entry/data/data_000001"][i][sel],
                imgset.get_raw_data(0)[0].as_numpy_array()[sel],
            )


@pytest.mark.xfail(reason="The dependency chain is broken")
@pytest.mark.parametrize("remove_axis", ["phi", "chi"], ids=["no phi", "no chi"])
def test_dlsnxs2cbf_deleted_axis(dials_data, tmp_path, remove_axis):
    """Check that a master file without φ or χ axes processes OK."""
    screen = dials_data("thaumatin_eiger_screen", pathlib=True)
    master = "Therm_6_1_master.h5"
    links = (path.name for path in screen.glob("*") if path.name != master)
    try:
        for name in links:
            (tmp_path / name).symlink_to(screen / name)
    except OSError:
        warnings.warn(
            "Copying files where unable to symlink. On Windows, Administrators"
            " or users with Developer Mode can create symlinks freely."
        )
        for name in links:
            shutil.copy(os.fspath(screen / name), os.fspath(tmp_path))
    shutil.copy(screen / master, tmp_path / master)

    with h5py.File(tmp_path / master, "r+") as f:
        del f[f"entry/sample/transformations/{remove_axis}"]

    make_cbf(tmp_path / master, template=str(tmp_path / "image_%04d.cbf"))


def test_dlsnxs2cbf_help(capsys):
    run(["-h"])
    captured = capsys.readouterr()
    assert parser.description in captured.out
    assert "Template cbf output name e.g. 'image_%04d.cbf'" in captured.out<|MERGE_RESOLUTION|>--- conflicted
+++ resolved
@@ -12,20 +12,10 @@
 from dxtbx.util.dlsnxs2cbf import make_cbf
 
 
-<<<<<<< HEAD
 def test_dlsnxs2cbf(dials_data, tmp_path, capsys):
-    screen = dials_data("thaumatin_eiger_screen")
-    master = screen.join("Therm_6_1_master.h5")
-    run(
-        [os.fspath(master), "junk_%04d.cbf"],
-=======
-def test_dlsnxs2cbf(dials_data, tmp_path):
     screen = dials_data("thaumatin_eiger_screen", pathlib=True)
     master = screen / "Therm_6_1_master.h5"
-    result = procrunner.run(
-        ["dxtbx.dlsnxs2cbf", master, "junk_%04d.cbf"], working_directory=tmp_path
->>>>>>> 927539e8
-    )
+    run([str(master), "junk_%04d.cbf"])
 
     output_files = ["junk_%04d.cbf" % j for j in (1, 2, 3)]
     captured = capsys.readouterr()
