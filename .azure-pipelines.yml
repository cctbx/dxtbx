--- conflicted
+++ resolved
@@ -1,9 +1,5 @@
 variables:
-<<<<<<< HEAD
   CACHE_VERSION: 20201005
-=======
-  CACHE_VERSION: 20201001
->>>>>>> 05b8957c
 
 schedules:
   # nightly builds to populate caches
