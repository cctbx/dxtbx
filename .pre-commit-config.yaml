repos:
# Syntax validation and some basic sanity checks
- repo: https://github.com/pre-commit/pre-commit-hooks
  rev: v4.1.0
  hooks:
  - id: check-merge-conflict
  - id: check-ast
    fail_fast: True
  - id: check-json
  - id: check-added-large-files
    args: ['--maxkb=200']
  - id: check-yaml
    args: ['--allow-multiple-documents']
  - id: no-commit-to-branch
    name: "Don't commit to 'main' directly"

# Automatically sort imports
<<<<<<< HEAD
- repo: https://github.com/PyCQA/isort
  rev: 5.10.1
=======
- repo: https://github.com/PyCQA/isort.git
  rev: 5.9.2
>>>>>>> 2921d730
  hooks:
  - id: isort
    args: [
           '-a', 'from __future__ import annotations',        # 3.7-3.11
           '--rm', 'from __future__ import absolute_import',  # -3.0
           '--rm', 'from __future__ import division',         # -3.0
           '--rm', 'from __future__ import generator_stop',   # -3.7
           '--rm', 'from __future__ import generators',       # -2.3
           '--rm', 'from __future__ import nested_scopes',    # -2.2
           '--rm', 'from __future__ import print_function',   # -3.0
           '--rm', 'from __future__ import unicode_literals', # -3.0
           '--rm', 'from __future__ import with_statement',   # -2.6
          ]

# Automatic source code formatting
- repo: https://github.com/psf/black
  rev: 21.6b0
  hooks:
  - id: black
    args: [--safe, --quiet]
    files: \.pyi?$|SConscript$|^libtbx_config$
    types: [file]

# Linting
- repo: https://github.com/PyCQA/flake8
  rev: 3.9.2
  hooks:
  - id: flake8
<<<<<<< HEAD
    additional_dependencies: ['flake8-comprehensions==3.8.0']
=======

# Syntax validation and some basic sanity checks
- repo: https://github.com/pre-commit/pre-commit-hooks
  rev: v4.0.1
  hooks:
  - id: check-ast
  - id: check-yaml
    args: ['--allow-multiple-documents']
  - id: check-merge-conflict
  - id: check-added-large-files
    args: ['--maxkb=200']
  - id: no-commit-to-branch
    name: "Don't commit to main directly"
>>>>>>> 2921d730
<|MERGE_RESOLUTION|>--- conflicted
+++ resolved
@@ -1,7 +1,7 @@
 repos:
 # Syntax validation and some basic sanity checks
 - repo: https://github.com/pre-commit/pre-commit-hooks
-  rev: v4.1.0
+  rev: v4.0.1
   hooks:
   - id: check-merge-conflict
   - id: check-ast
@@ -15,13 +15,8 @@
     name: "Don't commit to 'main' directly"
 
 # Automatically sort imports
-<<<<<<< HEAD
-- repo: https://github.com/PyCQA/isort
-  rev: 5.10.1
-=======
 - repo: https://github.com/PyCQA/isort.git
   rev: 5.9.2
->>>>>>> 2921d730
   hooks:
   - id: isort
     args: [
@@ -50,20 +45,4 @@
   rev: 3.9.2
   hooks:
   - id: flake8
-<<<<<<< HEAD
-    additional_dependencies: ['flake8-comprehensions==3.8.0']
-=======
-
-# Syntax validation and some basic sanity checks
-- repo: https://github.com/pre-commit/pre-commit-hooks
-  rev: v4.0.1
-  hooks:
-  - id: check-ast
-  - id: check-yaml
-    args: ['--allow-multiple-documents']
-  - id: check-merge-conflict
-  - id: check-added-large-files
-    args: ['--maxkb=200']
-  - id: no-commit-to-branch
-    name: "Don't commit to main directly"
->>>>>>> 2921d730
+    additional_dependencies: ['flake8-comprehensions==3.8.0']