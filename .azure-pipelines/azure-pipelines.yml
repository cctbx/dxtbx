--- conflicted
+++ resolved
@@ -83,24 +83,7 @@
       - template: unix-build.yml
 
   - ${{ if ne(variables['Build.Reason'], 'Schedule') }}:
-<<<<<<< HEAD
     - job: windows
-=======
-    - job: linux
-      pool:
-        vmImage: ubuntu-20.04
-      strategy:
-        matrix:
-          python38:
-            PYTHON_VERSION: 3.8
-          python39:
-            PYTHON_VERSION: 3.9
-      timeoutInMinutes: 60
-      steps:
-      - template: unix-build.yml
-
-    - job: macos
->>>>>>> bdca0d66
       pool:
         vmImage: windows-latest
       strategy:
@@ -109,20 +92,6 @@
             PYTHON_VERSION: 3.8
       timeoutInMinutes: 60
       steps:
-<<<<<<< HEAD
-=======
-      - template: unix-build.yml
-
-    - job: windows
-      pool:
-        vmImage: windows-latest
-      strategy:
-        matrix:
-          python38:
-            PYTHON_VERSION: 3.8
-      timeoutInMinutes: 20
-      steps:
->>>>>>> bdca0d66
       - template: windows-build.yml
 
     - ${{ if startsWith(variables['Build.SourceBranch'], 'refs/pull/') }}:
