--- conflicted
+++ resolved
@@ -5,17 +5,13 @@
 import pytest
 
 from dxtbx.format.FormatCBFMini import FormatCBFMini
+from dxtbx.model.compare import sequence_diff
 from dxtbx.model.experiment_list import (
     BeamComparison,
     DetectorComparison,
     ExperimentListFactory,
     GoniometerComparison,
 )
-<<<<<<< HEAD
-=======
-from dxtbx.format.FormatCBFMini import FormatCBFMini
-from dxtbx.model.compare import sequence_diff
->>>>>>> 52fa15e4
 
 
 @pytest.mark.parametrize(
