--- conflicted
+++ resolved
@@ -168,20 +168,13 @@
     )
 
     dxtbx_format_image_ext_sources = [
-        "format/boost_python/image_ext.cc",
+        "src/dxtbx/format/boost_python/image_ext.cc",
     ]
     if build_cbf_bindings:
         dxtbx_format_image_ext_sources.append("format/boost_python/cbf_read_buffer.cpp")
     image = env.SharedLibrary(
         target="#/lib/dxtbx_format_image_ext",
-<<<<<<< HEAD
         source=dxtbx_format_image_ext_sources,
-=======
-        source=[
-            "src/dxtbx/format/boost_python/image_ext.cc",
-            "src/dxtbx/format/boost_python/cbf_read_buffer.cpp",
-        ],
->>>>>>> 8a444da3
         LIBS=env_etc.libs_python
         + env_etc.libm
         + env_etc.dxtbx_libs
