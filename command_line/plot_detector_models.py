# LIBTBX_PRE_DISPATCHER_INCLUDE_SH export PHENIX_GUI_ENVIRONMENT=1
from __future__ import absolute_import, division, print_function

import os
import sys

import matplotlib.pyplot as plt
import numpy as np
from matplotlib.backends.backend_pdf import PdfPages
from matplotlib.patches import FancyArrowPatch
from mpl_toolkits.mplot3d import proj3d

from libtbx.phil import parse
from libtbx.utils import Sorry
from scitbx.matrix import col

from dxtbx.datablock import DataBlockFactory
from dxtbx.model.detector_helpers import project_2d
from dxtbx.model.experiment_list import ExperimentListFactory

usage = """Plot dxtbx detector models. Provide multiple json files if desired
Example: dxtbx.plot_detector_models datablock1.json datablock2.json
"""


phil_scope = parse(
    """
  show_origin_vectors = True
    .type = bool
    .help = If true, draw origin vectors as arrows
  orthographic = False
    .type = bool
    .help = If true, draw an orthographic projection (IE drop the Z-axis)
  project_onto = *lab_xy image_plane
    .type = choice
    .help = "If doing an orthographic projection, choose whether to project"
            "onto the laboratory frame or a best-fit plane to the panels"
  panel_numbers = True
    .type = bool
    .help = If true, label panel numbers
  pdf_file = None
    .type = path
    .help = If not None, save the result as a pdf figure.
  plot_all_detectors = True
    .type = bool
    .help = If False, plot only the first detector model found
"""
)


# http://stackoverflow.com/questions/22867620/putting-arrowheads-on-vectors-in-matplotlibs-3d-plot
class Arrow3D(FancyArrowPatch):
    def __init__(self, xs, ys, zs, *args, **kwargs):
        FancyArrowPatch.__init__(self, (0, 0), (0, 0), *args, **kwargs)
        self._verts3d = xs, ys, zs

    def draw(self, renderer):
        xs3d, ys3d, zs3d = self._verts3d
        xs, ys, zs = proj3d.proj_transform(xs3d, ys3d, zs3d, renderer.M)
        self.set_positions((xs[0], ys[0]), (xs[1], ys[1]))
        FancyArrowPatch.draw(self, renderer)


def plot_group(
    g, color, ax, orthographic=False, show_origin_vectors=True, panel_numbers=True
):
    # recursively plot a detector group
    p = g.parent()
    if show_origin_vectors:
        if p is None:
            # parent origin
            pori = (0, 0, 0)
        else:
            # parent origin
            pori = p.get_origin()
        ori = g.get_origin()
        if not orthographic:
            a = Arrow3D(
                [pori[0], ori[0]],
                [pori[1], ori[1]],
                [pori[2], ori[2]],
                mutation_scale=20,
                lw=1,
                arrowstyle="-|>",
                color="gray",
            )
            ax.add_artist(a)
    if g.is_group():
        for c in g:
            # plot all the children
            plot_group(c, color, ax, orthographic, show_origin_vectors, panel_numbers)
    else:
        # plot the panel boundaries
        size = g.get_image_size()
        p0 = col(g.get_pixel_lab_coord((0, 0)))
        p1 = col(g.get_pixel_lab_coord((size[0] - 1, 0)))
        p2 = col(g.get_pixel_lab_coord((size[0] - 1, size[1] - 1)))
        p3 = col(g.get_pixel_lab_coord((0, size[1] - 1)))
        v1 = p1 - p0
        v2 = p3 - p0
        vcen = ((v2 / 2) + (v1 / 2)) + p0
        z = list(zip(p0, p1, p2, p3, p0))

        if orthographic:
            ax.plot(z[0], z[1], color=color)

            if panel_numbers:
                # Annotate with panel numbers
                ax.text(vcen[0], vcen[1], "%d" % g.index())
        else:
            ax.plot(z[0], z[1], z[2], color=color)

            if panel_numbers:
                # Annotate with panel numbers
                ax.text(vcen[0], vcen[1], vcen[2], "%d" % g.index())


<<<<<<< HEAD
def plot_image_plane_projection(detector, color, ax, panel_numbers=True):

    origin_2d, fast_2d, slow_2d = project_2d(detector)

    for panel, origin, fast, slow in zip(detector, origin_2d, fast_2d, slow_2d):
        # plot the panel boundaries
        panel_size = panel.get_image_size_mm()
        p0 = col(origin)
        p1 = p0 + panel_size[0] * col(fast)
        p2 = p0 + panel_size[0] * col(fast) + panel_size[1] * col(slow)
        p3 = p0 + panel_size[1] * col(slow)
        v1 = p1 - p0
        v2 = p3 - p0
        vcen = ((v2 / 2) + (v1 / 2)) + p0
        z = list(zip(p0, p1, p2, p3, p0))

        ax.plot(z[0], z[1], color=color)

        if panel_numbers:
            # Annotate with panel numbers
            ax.text(vcen[0], vcen[1], "%d" % panel.index())


def run(args):
=======
def run(args=None):
    args = args or sys.argv[1:]
>>>>>>> f227287f
    user_phil = []
    files = []
    for arg in args:
        if os.path.isfile(arg):
            files.append(arg)
        else:
            try:
                user_phil.append(parse(arg))
            except Exception:
                raise Sorry("Unrecognized argument %s" % arg)
    params = phil_scope.fetch(sources=user_phil).extract()

    fig = plt.figure()
    colormap = plt.cm.gist_ncar
    colors = [colormap(i) for i in np.linspace(0, 0.9, len(files))]
    for file_name, color in zip(files, colors):

        # read the data and get the detector models
        try:
            datablocks = DataBlockFactory.from_json_file(file_name, check_format=False)
            detectors = sum((db.unique_detectors() for db in datablocks), [])
        except Exception:
            try:
                experiments = ExperimentListFactory.from_json_file(
                    file_name, check_format=False
                )
            except ValueError:
                experiments = ExperimentListFactory.from_filenames([file_name])
            detectors = experiments.detectors()
        if not params.plot_all_detectors:
            detectors = detectors[0:1]
        for detector in detectors:
            # plot the hierarchy
            if params.orthographic:
                ax = fig.gca()
            else:
                ax = fig.gca(projection="3d")

            if params.orthographic and params.project_onto == "image_plane":
                plot_image_plane_projection(detector, color, ax, params.panel_numbers)
            else:
                plot_group(
                    detector.hierarchy(),
                    color,
                    ax,
                    orthographic=params.orthographic,
                    show_origin_vectors=params.show_origin_vectors,
                    panel_numbers=params.panel_numbers,
                )

    plt.xlabel("x")
    plt.ylabel("y")
    if params.orthographic:
        plt.axes().set_aspect("equal", "datalim")

    if params.pdf_file:
        pp = PdfPages(params.pdf_file)
        for i in plt.get_fignums():
            pp.savefig(plt.figure(i))
        pp.close()
    else:
        plt.show()


if __name__ == "__main__":
    run()<|MERGE_RESOLUTION|>--- conflicted
+++ resolved
@@ -115,7 +115,6 @@
                 ax.text(vcen[0], vcen[1], vcen[2], "%d" % g.index())
 
 
-<<<<<<< HEAD
 def plot_image_plane_projection(detector, color, ax, panel_numbers=True):
 
     origin_2d, fast_2d, slow_2d = project_2d(detector)
@@ -139,11 +138,8 @@
             ax.text(vcen[0], vcen[1], "%d" % panel.index())
 
 
-def run(args):
-=======
 def run(args=None):
     args = args or sys.argv[1:]
->>>>>>> f227287f
     user_phil = []
     files = []
     for arg in args:
