--- conflicted
+++ resolved
@@ -5,15 +5,12 @@
 # flat detectors, or composite detectors constructed from a number of flat
 # elements.
 
-<<<<<<< HEAD
 from builtins import range
-=======
 from builtins import object
 
 import os
 
 import libtbx.phil
->>>>>>> 99e4e0da
 import pycbf
 from scitbx import matrix
 from dxtbx_model_ext import Panel, Detector
