--- conflicted
+++ resolved
@@ -2,15 +2,12 @@
 
 # A model for the goniometer for the "updated experimental model" project
 
-<<<<<<< HEAD
 from builtins import range
-=======
 from builtins import object
 
 import math
 
 import libtbx.phil
->>>>>>> 99e4e0da
 import pycbf
 import scitbx.math  # noqa: F401, import dependency
 from dxtbx_model_ext import KappaGoniometer  # noqa: F401, import dependency
