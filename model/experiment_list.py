<<<<<<< HEAD
from __future__ import absolute_import, division, print_function

import collections
import copy
import errno
import itertools
=======
import copy
>>>>>>> 52fa15e4
import json
import logging
import operator
import os
import pickle

import pkg_resources

import dxtbx.datablock
from dxtbx.datablock import (
    BeamComparison,
    DataBlockFactory,
    DataBlockTemplateImporter,
    DetectorComparison,
    GoniometerComparison,
    SequenceDiff,
)
from dxtbx.format.Format import Format
from dxtbx.format.FormatMultiImage import FormatMultiImage
from dxtbx.format.image import ImageBool, ImageDouble
from dxtbx.imageset import ImageGrid, ImageSequence, ImageSet, ImageSetFactory
from dxtbx.model import (
    BeamFactory,
    CrystalFactory,
    DetectorFactory,
    Experiment,
    ExperimentList,
    GoniometerFactory,
    ProfileModelFactory,
    ScanFactory,
)
from dxtbx.sequence_filenames import template_image_range, template_regex
from dxtbx.serialize import xds
from dxtbx.serialize.filename import resolve_path
from dxtbx.util import get_url_scheme

try:
    from typing import (
        Any,
        Callable,
        Dict,
        Generator,
        Iterable,
        List,
        Optional,
        Tuple,
        Type,
    )
except ImportError:
    pass

__all__ = [
    "BeamComparison",
    "DetectorComparison",
    "ExperimentListFactory",
    "GoniometerComparison",
    "SequenceDiff",
]


logger = logging.getLogger(__name__)


class InvalidExperimentListError(RuntimeError):
    """
    Indicates an error whilst validating the experiment list.

    This means that there is some structural problem that prevents the given data
    from representing a well-formed experiment list. This doesn't indicate e.g.
    some problem with the data or model consistency.
    """


class ExperimentListDict(object):
    """A helper class for serializing the experiment list to dictionary (needed
    to save the experiment list to JSON format."""

    def __init__(self, obj, check_format=True, directory=None):
        """Initialise. Copy the dictionary."""
        # Basic check: This is a dict-like object. This can happen if e.g. we
        # were passed a DataBlock list instead of an ExperimentList dictionary
        if isinstance(obj, list) or not hasattr(obj, "get"):
            raise InvalidExperimentListError(
                "Expected dictionary, not {}".format(type(obj))
            )

        self._obj = copy.deepcopy(obj)
        self._check_format = check_format
        self._directory = directory

        # If this doesn't claim to be an ExperimentList, don't even try
        if self._obj.get("__id__") != "ExperimentList":
            raise InvalidExperimentListError(
                "Expected __id__ 'ExperimentList', but found {}".format(
                    repr(self._obj.get("__id__"))
                )
            )

        # Extract lists of models referenced by experiments
        # Go through all the imagesets and make sure the dictionary
        # references by an index rather than a file path.
        self._lookups = {
            model: self._extract_models(model, function)
            for model, function in (
                ("beam", BeamFactory.from_dict),
                ("detector", DetectorFactory.from_dict),
                ("goniometer", GoniometerFactory.from_dict),
                ("scan", ScanFactory.from_dict),
                ("crystal", CrystalFactory.from_dict),
                ("profile", ProfileModelFactory.from_dict),
                ("imageset", lambda x: x),
                ("scaling_model", self._scaling_model_from_dict),
            )
        }

    def _extract_models(self, name, from_dict):
        """
        Helper function. Extract the models.

        if name == imageset: Extract imageset objects from the source.

        This function does resolving of an (old) method of imageset lookup
        e.g. it was valid to have a string as the imageset value in an
        experiment instead of an int - in which case the imageset was
        loaded from the named file in the target directory.

        If any experiments point to a file in this way, the imageset is
        loaded and the experiment is rewritted with an integer pointing
        to the new ImageSet in the returned list.

        Returns:
                The ordered list of serialized-ImageSet dictionaries
                that the Experiment list points to.
        """

        # Extract all the model list
        mlist = self._obj.get(name, [])

        # Convert the model from dictionary to concreate
        # python class for the model.
        mlist = [from_dict(d) for d in mlist]

        # Dictionaries for file mappings
        mmap = {}

        # For each experiment, check the model is not specified by
        # a path, if it is then get the dictionary of the model
        # and insert it into the list. Replace the path reference
        # with an index
        for eobj in self._obj["experiment"]:
            value = eobj.get(name)
            if value is None:
                continue
            elif isinstance(value, str):
                if value not in mmap:
                    mmap[value] = len(mlist)
                    mlist.append(
                        from_dict(_experimentlist_from_file(value, self._directory))
                    )
                eobj[name] = mmap[value]
            elif not isinstance(value, int):
                raise TypeError("expected int or str, got %s" % type(value))

        return mlist

    def _load_pickle_path(self, imageset_data, param):
        # type: (Dict, str) -> Tuple[Optional[str], Any]
        """
        Read a filename from an imageset dict and load if required.

        Args:
            imageset_data: The dictionary holding imageset information
            param: The key name to lookup in the imageset dictionary

        Returns:
            A tuple of (filename, data) where data has been loaded from
            the pickle file. If there is no key entry then (None, None)
            is returned. If the configuration parameter check_format is
            False then (filename, None) will be returned.
        """
        if param not in imageset_data:
            return "", None

        filename = resolve_path(imageset_data[param], directory=self._directory)
        if self._check_format and filename:
            with open(filename, "rb") as fh:
                return filename, pickle.load(fh, encoding="bytes")

        return filename or "", None

    def _imageset_from_imageset_data(self, imageset_data, models):
        """ Make an imageset from imageset_data - help with refactor decode. """
        assert imageset_data is not None
        if "params" in imageset_data:
            format_kwargs = imageset_data["params"]
        else:
            format_kwargs = {}

        beam = models["beam"]
        detector = models["detector"]
        goniometer = models["goniometer"]
        scan = models["scan"]

        # Load the external lookup data
        mask_filename, mask = self._load_pickle_path(imageset_data, "mask")
        gain_filename, gain = self._load_pickle_path(imageset_data, "gain")
        pedestal_filename, pedestal = self._load_pickle_path(imageset_data, "pedestal")
        dx_filename, dx = self._load_pickle_path(imageset_data, "dx")
        dy_filename, dy = self._load_pickle_path(imageset_data, "dy")

        if imageset_data["__id__"] == "ImageSet":
            imageset = self._make_stills(imageset_data, format_kwargs=format_kwargs)
        elif imageset_data["__id__"] == "ImageGrid":
            imageset = self._make_grid(imageset_data, format_kwargs=format_kwargs)
        elif (
            imageset_data["__id__"] == "ImageSequence"
            or imageset_data["__id__"] == "ImageSweep"
        ):
            imageset = self._make_sequence(
                imageset_data,
                beam=beam,
                detector=detector,
                goniometer=goniometer,
                scan=scan,
                format_kwargs=format_kwargs,
            )
        elif imageset_data["__id__"] == "MemImageSet":
            imageset = self._make_mem_imageset(imageset_data)
        else:
            raise RuntimeError("Unknown imageset type")

        if imageset is not None:
            # Set the external lookup
            if mask is None:
                mask = ImageBool()
            else:
                mask = ImageBool(mask)
            if gain is None:
                gain = ImageDouble()
            else:
                gain = ImageDouble(gain)
            if pedestal is None:
                pedestal = ImageDouble()
            else:
                pedestal = ImageDouble(pedestal)
            if dx is None:
                dx = ImageDouble()
            else:
                dx = ImageDouble(dx)
            if dy is None:
                dy = ImageDouble()
            else:
                dy = ImageDouble(dy)

            if not imageset.external_lookup.mask.data.empty():
                if not mask.empty():
                    mask = tuple(m.data() for m in mask)
                    for m1, m2 in zip(mask, imageset.external_lookup.mask.data):
                        m1 &= m2.data()
                    imageset.external_lookup.mask.data = ImageBool(mask)
            else:
                imageset.external_lookup.mask.data = mask
            imageset.external_lookup.mask.filename = mask_filename
            imageset.external_lookup.gain.data = gain
            imageset.external_lookup.gain.filename = gain_filename
            imageset.external_lookup.pedestal.data = pedestal
            imageset.external_lookup.pedestal.filename = pedestal_filename
            imageset.external_lookup.dx.data = dx
            imageset.external_lookup.dx.filename = dx_filename
            imageset.external_lookup.dy.data = dy
            imageset.external_lookup.dy.filename = dy_filename

            # Update the imageset models
            if isinstance(imageset, ImageSequence):
                imageset.set_beam(beam)
                imageset.set_detector(detector)
                imageset.set_goniometer(goniometer)
                imageset.set_scan(scan)
            elif isinstance(imageset, (ImageSet, ImageGrid)):
                for i in range(len(imageset)):
                    imageset.set_beam(beam, i)
                    imageset.set_detector(detector, i)
                    imageset.set_goniometer(goniometer, i)
                    imageset.set_scan(scan, i)

            imageset.update_detector_px_mm_data()

        return imageset

    def decode(self):
        """Decode the dictionary into a list of experiments."""
        # Extract all the experiments - first find all scans belonging to
        # same imageset

        eobj_scan = {}

        for eobj in self._obj["experiment"]:
            if self._lookup_model("imageset", eobj) is None:
                continue
            imageset_ref = eobj.get("imageset")
            scan = self._lookup_model("scan", eobj)

            if imageset_ref in eobj_scan:
                # if there is no scan, or scan is identical, move on, else
                # make a scan which encompasses both scans
                if not scan or scan == eobj_scan[imageset_ref]:
                    continue
                i = eobj_scan[imageset_ref].get_image_range()
                j = scan.get_image_range()
                if i[1] + 1 == j[0]:
                    eobj_scan[imageset_ref] += scan
                else:
                    # make a new bigger scan
                    o = eobj_scan[imageset_ref].get_oscillation()
                    s = scan.get_oscillation()
                    assert o[1] == s[1]
                    scan = copy.deepcopy(scan)
                    scan.set_image_range((min(i[0], j[0]), max(i[1], j[1])))
                    scan.set_oscillation((min(o[0], s[0]), o[1]))
                    eobj_scan[imageset_ref] = scan
            else:
                eobj_scan[imageset_ref] = copy.deepcopy(scan)

        # Map of imageset/scan pairs
        imagesets = {}

        # For every experiment, use the given input to create
        # a sensible experiment.
        el = ExperimentList()
        for eobj in self._obj["experiment"]:

            # Get the models
            identifier = eobj.get("identifier", "")
            beam = self._lookup_model("beam", eobj)
            detector = self._lookup_model("detector", eobj)
            goniometer = self._lookup_model("goniometer", eobj)
            scan = self._lookup_model("scan", eobj)
            crystal = self._lookup_model("crystal", eobj)
            profile = self._lookup_model("profile", eobj)
            scaling_model = self._lookup_model("scaling_model", eobj)

            models = {
                "beam": beam,
                "detector": detector,
                "goniometer": goniometer,
                "scan": scan,
                "crystal": crystal,
                "profile": profile,
                "scaling_model": scaling_model,
            }

            imageset_ref = eobj.get("imageset")

            # If not already cached, load this imageset
            if imageset_ref not in imagesets:
                imageset_data = self._lookup_model("imageset", eobj)
                if imageset_data is not None:
                    # Create the imageset from the input data
                    models["scan"] = eobj_scan[imageset_ref]
                    imageset = self._imageset_from_imageset_data(imageset_data, models)
                    imagesets[imageset_ref] = imageset
                else:
                    # Even if we have an empty entry, this counts as a load
                    imagesets[imageset_ref] = None

            # Append the experiment
            el.append(
                Experiment(
                    imageset=imagesets[imageset_ref],
                    beam=beam,
                    detector=detector,
                    goniometer=goniometer,
                    scan=scan,
                    crystal=crystal,
                    profile=profile,
                    scaling_model=scaling_model,
                    identifier=identifier,
                )
            )

        return el

    def _make_mem_imageset(self, imageset):
        """Can't make a mem imageset from dict."""
        return None

    def _make_stills(self, imageset, format_kwargs=None):
        """Make a still imageset."""
        filenames = [
            resolve_path(p, directory=self._directory) if not get_url_scheme(p) else p
            for p in imageset["images"]
        ]
        indices = None
        if "single_file_indices" in imageset:
            indices = imageset["single_file_indices"]
            assert len(indices) == len(filenames)
        return ImageSetFactory.make_imageset(
            filenames,
            None,
            check_format=self._check_format,
            single_file_indices=indices,
            format_kwargs=format_kwargs,
        )

    def _make_grid(self, imageset, format_kwargs=None):
        """Make a still imageset."""
        grid_size = imageset["grid_size"]
        return ImageGrid.from_imageset(
            self._make_stills(imageset, format_kwargs=format_kwargs), grid_size
        )

    def _make_sequence(
        self,
        imageset,
        beam=None,
        detector=None,
        goniometer=None,
        scan=None,
        format_kwargs=None,
    ):
        """Make an image sequence."""
        # Get the template format
        template = resolve_path(imageset["template"], directory=self._directory)

        # Get the number of images (if no scan is given we'll try
        # to find all the images matching the template
        if scan is None:
            i0, i1 = template_image_range(template)
        else:
            i0, i1 = scan.get_image_range()

        format_class = None
        if self._check_format is False:
            if "single_file_indices" in imageset:
                format_class = FormatMultiImage

        # Make a sequence from the input data
        return ImageSetFactory.make_sequence(
            template,
            list(range(i0, i1 + 1)),
            format_class=format_class,
            check_format=self._check_format,
            beam=beam,
            detector=detector,
            goniometer=goniometer,
            scan=scan,
            format_kwargs=format_kwargs,
        )

    def _lookup_model(self, name, experiment_dict):
        """
        Find a model by looking up its index from a dictionary

        Args:
            name (str): The model name e.g. 'beam', 'detector'
            experiment_dict (Dict[str, int]):
                The experiment dictionary. experiment_dict[name] must
                exist and be not None to retrieve a model. If this key
                exists, then there *must* be an item with this index
                in the ExperimentListDict internal model stores.

        Returns:
            Optional[Any]:
                A model by looking up the index pointed to by
                experiment_dict[name]. If not present or empty,
                then None is returned.
        """
        if experiment_dict.get(name) is None:
            return None
        return self._lookups[name][experiment_dict[name]]

    @staticmethod
    def _scaling_model_from_dict(obj):
        """Get the scaling model from a dictionary."""
        for entry_point in pkg_resources.iter_entry_points("dxtbx.scaling_model_ext"):
            if entry_point.name == obj["__id__"]:
                return entry_point.load().from_dict(obj)


def _experimentlist_from_file(filename, directory=None):
    """Load a model dictionary from a file."""
    filename = resolve_path(filename, directory=directory)
    try:
        with open(filename, "r") as infile:
            return json.load(infile)
    except IOError:
        raise IOError("unable to read file, %s" % filename)


class ExperimentListFactory(object):
    """A class to help instantiate experiment lists."""

    @staticmethod
    def from_args(args, unhandled=None):
        """Try to load serialised experiments from any recognised format."""

        # Create a list for unhandled arguments
        if unhandled is None:
            unhandled = []

        experiments = ExperimentList()

        # Try to load from serialized formats
        for filename in args:
            try:
                experiments.extend(
                    ExperimentListFactory.from_serialized_format(filename)
                )
                logger.debug(f"Loaded experiments from {filename}")
            except Exception as e:
                logger.debug(f"Could not load experiments from {filename}: {e}")
                unhandled.append(filename)

        return experiments

    @staticmethod
    def from_filenames(
        filenames,
        unhandled=None,
        compare_beam=None,
        compare_detector=None,
        compare_goniometer=None,
        scan_tolerance=None,
        format_kwargs=None,
        load_models=True,
    ):
        """Create a list of data blocks from a list of directory or file names."""
        experiments = ExperimentList()

        # Process each file given by this path list
        to_process = _openingpathiterator(filenames)
        find_format = dxtbx.datablock.FormatChecker()

        format_groups = collections.OrderedDict()
        if format_kwargs is None:
            format_kwargs = {}
        for filename in to_process:
            # We now have a file, pre-opened by Format.open_file (therefore
            # cached). Determine its type, and prepare to put into a group
            format_class = find_format.find_format(filename)

            # Verify this makes sense
            if not format_class:
                # No format class found?
                logger.debug("Could not determine format for %s", filename)
                if unhandled is not None:
                    unhandled.append(filename)
            elif format_class.is_abstract():
                logger.debug(
                    f"Image file {filename} appears to be a '{format_class.__name__}', but this is an abstract Format"
                )
                # Invalid format class found?
                if unhandled is not None:
                    unhandled.append(filename)
            elif issubclass(format_class, FormatMultiImage):
                imageset = format_class.get_imageset(
                    os.path.abspath(filename), format_kwargs=format_kwargs
                )
                format_groups.setdefault(format_class, []).append(imageset)
                logger.debug("Loaded file: %s", filename)
            else:
                format_object = format_class(filename, **format_kwargs)
                meta = ImageMetadataRecord.from_format(format_object)
                assert meta.filename == filename

                # Add this entry to our table of formats
                format_groups.setdefault(format_class, []).append(meta)
                logger.debug("Loaded metadata of file: %s", filename)

        # Now, build experiments from these files. Duplicating the logic of
        # the previous implementation:
        # - FormatMultiImage files each have their own ImageSet
        # - Every set of images forming a scan goes into its own ImageSequence
        # - Any consecutive still frames that share any metadata with the
        #   previous still fram get collected into one ImageSet

        # Treat each format as a separate datablock
        for format_class, records in format_groups.items():
            if issubclass(format_class, FormatMultiImage):
                for imageset in records:
                    experiments.extend(
                        ExperimentListFactory.from_imageset_and_crystal(
                            imageset, crystal=None, load_models=load_models
                        )
                    )
                continue

            # Merge any consecutive and identical metadata together
            _merge_model_metadata(
                records,
                compare_beam=compare_beam,
                compare_detector=compare_detector,
                compare_goniometer=compare_goniometer,
            )
            records = _merge_scans(records, scan_tolerance=scan_tolerance)
            imagesets = _convert_to_imagesets(records, format_class, format_kwargs)
            imagesets = list(imagesets)

            # Validate this datablock and store it
            assert imagesets, "Datablock got no imagesets?"
            for imageset in imagesets:
                experiments.extend(
                    ExperimentListFactory.from_imageset_and_crystal(
                        imageset, crystal=None, load_models=load_models
                    )
                )

        return experiments

    @staticmethod
    def from_imageset_and_crystal(imageset, crystal, load_models=True):
        """Load an experiment list from an imageset and crystal."""
        if isinstance(imageset, ImageSequence):
            return ExperimentListFactory.from_sequence_and_crystal(
                imageset, crystal, load_models
            )
        else:
            return ExperimentListFactory.from_stills_and_crystal(
                imageset, crystal, load_models
            )

    @staticmethod
    def from_sequence_and_crystal(imageset, crystal, load_models=True):
        """Create an experiment list from sequence and crystal."""

        assert isinstance(imageset, ImageSequence)

        experiments = ExperimentList()

        if load_models:
            # if imagesequence is still images, make one experiment for each
            # all referencing into the same image set
            if imageset.get_scan().is_still():
                start, end = imageset.get_scan().get_array_range()
                for j in range(start, end):
                    subset = imageset[j : j + 1]
                    experiments.append(
                        Experiment(
                            imageset=imageset,
                            beam=imageset.get_beam(),
                            detector=imageset.get_detector(),
                            goniometer=imageset.get_goniometer(),
                            scan=subset.get_scan(),
                            crystal=crystal,
                        )
                    )
            else:
                experiments.append(
                    Experiment(
                        imageset=imageset,
                        beam=imageset.get_beam(),
                        detector=imageset.get_detector(),
                        goniometer=imageset.get_goniometer(),
                        scan=imageset.get_scan(),
                        crystal=crystal,
                    )
                )

            return experiments

        else:
            return ExperimentList([Experiment(imageset=imageset, crystal=crystal)])

    @staticmethod
    def from_stills_and_crystal(imageset, crystal, load_models=True):
        """Create an experiment list from stills and crystal."""
        experiments = ExperimentList()
        if load_models:
            for i in range(len(imageset)):
                experiments.append(
                    Experiment(
                        imageset=imageset[i : i + 1],
                        beam=imageset.get_beam(i),
                        detector=imageset.get_detector(i),
                        goniometer=imageset.get_goniometer(i),
                        scan=imageset.get_scan(i),
                        crystal=crystal,
                    )
                )
        else:
            for i in range(len(imageset)):
                experiments.append(
                    Experiment(imageset=imageset[i : i + 1], crystal=crystal)
                )
        return experiments

    @staticmethod
    def from_datablock_and_crystal(datablock, crystal, load_models=True):
        """Load an experiment list from a datablock."""

        # Initialise the experiment list
        experiments = ExperimentList()

        # If we have a list, loop through
        if isinstance(datablock, list):
            for db in datablock:
                experiments.extend(
                    ExperimentListFactory.from_datablock_and_crystal(
                        db, crystal, load_models
                    )
                )
            return experiments

        # Add all the imagesets
        for imageset in datablock.extract_imagesets():
            experiments.extend(
                ExperimentListFactory.from_imageset_and_crystal(
                    imageset, crystal, load_models
                )
            )

        # Check the list is consistent
        assert experiments.is_consistent()

        return experiments

    @staticmethod
    def from_dict(obj, check_format=True, directory=None):
        """
        Load an experiment list from a dictionary.

        Args:
            obj (dict):
                Dictionary containing either ExperimentList or DataBlock
                structure.
            check_format (bool):
                If True, the file will be read to verify metadata.
            directory (str):

        Returns:
            ExperimentList: The dictionary converted
        """

        try:
            experiments = ExperimentList()
            for db in DataBlockFactory.from_dict(
                obj, check_format=check_format, directory=directory
            ):
                experiments.extend(
                    ExperimentListFactory.from_datablock_and_crystal(db, None)
                )
        except Exception:
            experiments = None

        # Decode the experiments from the dictionary
        if experiments is None:
            experiments = ExperimentListDict(
                obj, check_format=check_format, directory=directory
            ).decode()

        # Check the list is consistent
        assert experiments.is_consistent()

        return experiments

    @staticmethod
    def from_json(text, check_format=True, directory=None):
        """Load an experiment list from JSON."""
        return ExperimentListFactory.from_dict(
            json.loads(text),
            check_format=check_format,
            directory=directory,
        )

    @staticmethod
    def from_json_file(filename, check_format=True):
        """Load an experiment list from a json file."""
        filename = os.path.abspath(filename)
        directory = os.path.dirname(filename)
        with open(filename, "r") as infile:
            return ExperimentListFactory.from_json(
                infile.read(), check_format=check_format, directory=directory
            )

    @staticmethod
    def from_pickle_file(filename):
        """Decode an experiment list from a pickle file."""
        with open(filename, "rb") as infile:
            obj = pickle.load(infile)
        assert isinstance(obj, ExperimentList)
        return obj

    @staticmethod
    def from_xds(xds_inp, xds_other):
        """Generate an experiment list from XDS files."""
        # Get the sequence from the XDS files
        sequence = xds.to_imageset(xds_inp, xds_other)

        # Get the crystal from the XDS files
        crystal = xds.to_crystal(xds_other)

        # Create the experiment list
        experiments = ExperimentListFactory.from_imageset_and_crystal(sequence, crystal)

        # Set the crystal in the experiment list
        assert len(experiments) == 1

        return experiments

    @staticmethod
    def from_serialized_format(filename, check_format=True):
        """Try to load the experiment list from a serialized format."""

        if hasattr(filename, "__fspath__"):
            filename = filename.__fspath__()  # unwrap PEP-519-style objects

        # First try as a JSON file
        try:
            return ExperimentListFactory.from_json_file(filename, check_format)
        except (FileNotFoundError, PermissionError):
            raise
        except Exception:
            pass

        # Now try as a pickle file
        return ExperimentListFactory.from_pickle_file(filename)

    @staticmethod
    def from_templates(templates, **kwargs):
        """Import an experiment list from templates"""
        importer = DataBlockTemplateImporter(templates, **kwargs)
        experiments = ExperimentList()
        for db in importer.datablocks:
            experiments.extend(
                ExperimentListFactory.from_datablock_and_crystal(db, None)
            )
        return experiments


class ImageMetadataRecord:
    """Object to store metadata information.

    This is used whilst building the datablocks.  The metadata for each
    image can be read once, and then any grouping/deduplication can happen
    later, without re-opening the original file.
    """

    def __init__(
        self,
        beam=None,
        detector=None,
        goniometer=None,
        scan=None,
        template=None,
        filename=None,
        index=None,
    ):
        # type: (dxtbx.model.Beam, dxtbx.model.Detector, dxtbx.model.Goniometer, dxtbx.model.Scan, str, str, int)
        """
        Args:
            beam:       Stores a beam model
            detector:   Stores a detector model
            goniometer: Stores a goniometer model
            scan:       Stores a scan model
            filename:   The filename this record was parsed from
            template:
                The template string parsed from the filename. Usually,
                the template is only present if a scan was found and
                oscillation width was nonzero.
            index:
                The index of this file in the template. Applying the
                index to the template field should recover the filename
        """
        self.beam = beam
        self.detector = detector
        self.goniometer = goniometer
        self.scan = scan
        self.template = template
        self.filename = filename
        self.index = index

    def merge_metadata_from(
        self,
        other_record,
        compare_beam=operator.__eq__,
        compare_detector=operator.__eq__,
        compare_goniometer=operator.__eq__,
    ):
        # type: (ImageMetadataRecord, Callable, Callable, Callable) -> bool
        """
        Compare two record objects and merge equivalent data.

        This method will compare (with optional functions) instance data
        for beam, detector and goniometer. If any of the metadata for
        this record is equivalent to (but a different instance from) the
        other record, then this instance will be altered to match the
        other. The function used to compare beams, detectors and
        goniometers can be customised - but by default the normal
        equality operator is used.

        Args:
            other_record:       Another metadata instance
            compare_beam:       A function to compare beams
            compare_detector:   A function to compare detectors
            compare_goniometer: A function to compare goniometers

        Returns: True if any action was taken
        """
        # Allow 'defaults' of None to work - behavior from legacy implementation
        compare_beam = compare_beam or operator.__eq__
        compare_detector = compare_detector or operator.__eq__
        compare_goniometer = compare_goniometer or operator.__eq__

        record_altered = False
        if self.beam is not other_record.beam and compare_beam(
            self.beam, other_record.beam
        ):
            self.beam = other_record.beam
            record_altered = True
        if self.detector is not other_record.detector and compare_detector(
            self.detector, other_record.detector
        ):
            self.detector = other_record.detector
            record_altered = True
        if self.goniometer is not other_record.goniometer and compare_goniometer(
            self.goniometer, other_record.goniometer
        ):
            self.goniometer = other_record.goniometer
            record_altered = True

        return record_altered

    @classmethod
    def from_format(cls, fmt):
        # type: (Format) -> Any
        """
        Read metadata information from a Format instance.

        This will only pull information out of a single format instance
        while it is open - combining metadata records must be done
        separately.

        Args:
            format: The instance of the format class to read data from

        Returns:
            A new ImageMetadataRecord with the pre-read information
        """
        record = cls()
        record.filename = fmt.get_image_file()
        # Get the metadata from the format
        try:
            record.beam = fmt.get_beam()
        except Exception:
            pass
        try:
            record.detector = fmt.get_detector()
        except Exception:
            pass
        try:
            record.goniometer = fmt.get_goniometer()
        except Exception:
            pass
        try:
            record.scan = fmt.get_scan()
        except Exception:
            pass

        # Get the template and index if possible - and only if we've got a
        # recorded oscillation value
        if record.scan is not None:
            record.template, record.index = template_regex(record.filename)

        return record

    def __repr__(self):
        items = [
            ("filename", self.filename),
            ("beam", self.beam),
            ("detector", self.detector),
            ("goiometer", self.goniometer),
            ("scan", self.scan),
            ("template", self.template),
            ("index", self.index),
        ]
        itemstr = ", ".join(x + "=" + repr(y) for x, y in items)
        return "<{}{}{}>".format(type(self).__name__, " " if itemstr else "", itemstr)

    def __hash__(self):
        return hash(
            (
                self.beam,
                self.detector,
                self.goniometer,
                self.scan,
                self.template,
                self.filename,
                self.index,
            )
        )

    def __eq__(self, other):
        if not isinstance(other, ImageMetadataRecord):
            return False
        return all(
            getattr(self, attribute) == getattr(other, attribute)
            for attribute in (
                "beam",
                "detector",
                "goniometer",
                "scan",
                "template",
                "filename",
                "index",
            )
        )

    def __ne__(self, other):
        return not self == other


def _iterate_with_previous(iterable):
    """Convenience iterator to give pairs of (previous, next) items"""
    previous = None
    for val in iterable:
        yield (previous, val)
        previous = val


def _groupby_template_is_none(records):
    # type: (Iterable[ImageMetadataRecord]) -> Generator[List[ImageMetadataRecord]]
    """Specialization of groupby that groups records by format=None"""
    for _, group in itertools.groupby(
        enumerate(records), key=lambda x: -1 if x[1].template is None else x[0]
    ):
        yield list(x[1] for x in group)


def _openingpathiterator(pathnames: Iterable[str]):
    """Utility function to efficiently open all paths.

    A path is a potential file or directory.
    Each path will be opened with :meth:`dxtbx.format.Format.open_file`,
    but in order to do so each file will only be opened once, and extraneous
    use of :func:`os.stat` will be avoided.
    Any path entries that are a directory will be recursed into, once -
    any further directories found will be ignored. Any path that is not
    a file or directory, or on which IO fails for any reason, will still
    be returned.

    Args:
        pathnames: Paths to attempt to open
    """

    # Store a tuple of (recurse, pathname) to track what was root level
    paths = collections.deque((True, x) for x in sorted(pathnames))

    while paths:
        # Get the next path from the queue
        (do_recurse, pathname) = paths.popleft()

        try:
            # Attempt to open this 'path'
            Format.open_file(pathname)
        except OSError as e:
            if e.errno == errno.EISDIR:
                if do_recurse:
                    # We've tried to open a directory. Get all the entries...
                    subdir_paths = sorted(
                        os.path.join(pathname, x) for x in os.listdir(pathname)
                    )
                    # ... and add them to our queue. Make sure not to mark for recursion
                    paths.extendleft((False, x) for x in reversed(subdir_paths))
                    logger.debug("Adding %d files from %s", len(subdir_paths), pathname)
                else:
                    logger.debug("Not adding sub-level directory entry %s", pathname)
                # Don't return directory instances
                continue
            else:
                # A non-directory-related IO error
                logger.debug("Could not import %s: %s", pathname, os.strerror(e.errno))

        yield pathname


def _merge_model_metadata(
    records, compare_beam=None, compare_detector=None, compare_goniometer=None
):
    # type: (Iterable[ImageMetadataRecord], Callable, Callable, Callable)
    """
    Merge metadata between consecutive record objects.

    This will compare each record with the previous one, and make sure
    the metadata instances are shared where appropriate.

    Args:
        records:    Records for the images to merge into imagesets
        compare_beam:       The function to to compare beams
        compare_detector:   The function to compare detectors
        compare_goniometer: The function to compare goniometers
    """
    for prev, record in _iterate_with_previous(records):
        if prev is None:
            continue
        record.merge_metadata_from(
            prev,
            compare_beam=compare_beam,
            compare_detector=compare_detector,
            compare_goniometer=compare_goniometer,
        )


def _merge_scans(records, scan_tolerance=None):
    # type: (Iterable[ImageMetadataRecord], float) -> List[ImageMetadataRecord]
    """
    Merge consecutive scan records with identical metadata.

    The records should have previously had their model metadata merged,
    as identity will be used to compare metadata identity at this stage.

    Args:
        records:        Records to merge
        scan_tolerance: Fraction of oscillation range to tolerate
                        when merging scan records

    Returns:
        A (potentially shorter) list of records with scans merged
    """
    merged_records = []
    logger.debug("Merging scans")
    for prev, record in _iterate_with_previous(records):
        # The first record always gets recorded
        if prev is None:
            merged_records.append(record)
            logger.debug("  Saving initial record %s", record)
            continue
        # Compare metadata instances
        same_metadata = [
            prev.beam is record.beam,
            prev.detector is record.detector,
            prev.goniometer is record.goniometer,
        ]
        # Condition for combining:
        # - All metadata must match
        # - Previous record must be templated
        # - This record must be templated
        if (
            all(same_metadata)
            and prev.template is not None
            and record.template is not None
        ):
            # Attempt to append to scan
            try:
                if scan_tolerance is None:
                    prev.scan.append(record.scan)
                else:
                    prev.scan.append(record.scan, scan_tolerance=scan_tolerance)
            except RuntimeError as e:
                print(e)
                logger.debug(
                    "  Failed to merge record %s with previous - writing new scan"
                )
            else:
                # If we appended, then we don't need to keep this record's scan
                record.scan = prev.scan
                logger.debug("  Appended record %s to previous", record)
                continue
        merged_records.append(record)

    logger.debug("Result of merging record scans: %d records", len(merged_records))
    return merged_records


def _convert_to_imagesets(records, format_class, format_kwargs=None):
    # type: (Iterable[ImageMetadataRecord], Type[dxtbx.format.Format], Dict) -> Generator[dxtbx.imageset.ImageSet]
    """
    Convert records into imagesets.

    The records should have been metadata- and scan-merged by this point.
    Rules:
    - Any groups of template=None where any of the metadata objects
      are shared, go into a single imageset
    - Anything with a template goes into a single sequence

    Args:
        records: The records to convert
        format_class: The format class for the data in this record
        format_kwargs: Any format configuration arguments to pass
            to the format imageset creator.

    Returns:
        Imagesets representing the records
    """

    # Iterate over images/sets such that template=None are clustered
    for setgroup in _groupby_template_is_none(records):
        if setgroup[0].template is not None:
            # If we have a template, then it's a sequence
            assert len(setgroup) == 1, "Got group of metadata records in template?"
            logger.debug("Creating Imagesequence from %s", setgroup[0].template)
            yield _create_imagesequence(setgroup[0], format_class, format_kwargs)
        else:
            # Without a template, it was never identified as a sequence, so an imageset
            logger.debug("Creating ImageSet from %d files", len(setgroup))
            yield _create_imageset(setgroup, format_class, format_kwargs)


def _create_imageset(records, format_class, format_kwargs=None):
    # type: (Iterable[ImageMetadataRecord], Type[dxtbx.format.Format], Dict) -> dxtbx.imageset.ImageSet
    """
    Create an ImageSet object from a set of single-image records.

    Args:
        records: Single-image metadata records to merge into a single imageset
        format_class: The format class object for these image records
        format_kwargs: Extra arguments to pass to the format class when
            creating an ImageSet

    Returns:
        An imageset for all the image records
    """
    records = list(records)
    # Nothing here should have been assigned a template parameter
    assert all(x.template is None for x in records)
    # Extract the filenames from the records
    filenames = [
        x.filename if get_url_scheme(x.filename) else os.path.abspath(x.filename)
        for x in records
    ]
    # Create the imageset
    imageset = dxtbx.imageset.ImageSetFactory.make_imageset(
        filenames, format_class, format_kwargs=format_kwargs, check_format=False
    )
    # Update all of the metadata for each record
    for i, r in enumerate(records):
        imageset.set_beam(r.beam, i)
        imageset.set_detector(r.detector, i)
        imageset.set_goniometer(r.goniometer, i)
        imageset.set_scan(r.scan, i)
    return imageset


def _create_imagesequence(record, format_class, format_kwargs=None):
    # type: (ImageMetadataRecord, Type[Format], Dict) -> dxtbx.imageset.ImageSequence
    """
    Create an ImageSequence object from a single rotation data image.

    Args:
        record: Single-image metadata records to merge into a single imageset
        format_class: The format class object for these image records
        format_kwargs: Extra arguments to pass to the format class when
            creating an ImageSet

    Returns:
        An imageset representing the sequence of data
    """
    index_start, index_end = record.scan.get_image_range()
    # Create the sequence
    sequence = dxtbx.imageset.ImageSetFactory.make_sequence(
        template=os.path.abspath(record.template),
        indices=list(range(index_start, index_end + 1)),
        format_class=format_class,
        beam=record.beam,
        detector=record.detector,
        goniometer=record.goniometer,
        scan=record.scan,
        format_kwargs=format_kwargs,
        # check_format=False,
    )
    return sequence<|MERGE_RESOLUTION|>--- conflicted
+++ resolved
@@ -1,13 +1,7 @@
-<<<<<<< HEAD
-from __future__ import absolute_import, division, print_function
-
 import collections
 import copy
 import errno
 import itertools
-=======
-import copy
->>>>>>> 52fa15e4
 import json
 import logging
 import operator
