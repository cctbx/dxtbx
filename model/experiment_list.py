--- conflicted
+++ resolved
@@ -438,25 +438,6 @@
         raise IOError("unable to read file, %s" % filename)
 
 
-<<<<<<< HEAD
-=======
-class ExperimentListDumper(object):
-    """A class to help writing JSON files."""
-
-    def __init__(self, experiment_list):
-        warnings.warn(
-            "class ExperimentListDumper() is deprecated. "
-            "Use experiment_list.as_json(), experiment_list.as_pickle(), experiment_list.as_file() directly",
-            DeprecationWarning,
-            stacklevel=2,
-        )
-        assert experiment_list
-        self.as_json = experiment_list.as_json
-        self.as_pickle = experiment_list.as_pickle
-        self.as_file = experiment_list.as_file
-
-
->>>>>>> 476fb84c
 class ExperimentListFactory(object):
     """A class to help instantiate experiment lists."""
 
