from __future__ import absolute_import, division, print_function

import copy
import json
import os
from builtins import range

import pkg_resources
import six
import six.moves.cPickle as pickle

from dxtbx.datablock import (
    BeamComparison,
    DataBlockFactory,
    DataBlockTemplateImporter,
    DetectorComparison,
    GoniometerComparison,
    SequenceDiff,
)
from dxtbx.format.FormatMultiImage import FormatMultiImage
from dxtbx.format.image import ImageBool, ImageDouble
from dxtbx.imageset import ImageGrid, ImageSequence, ImageSet, ImageSetFactory
from dxtbx.model import (
    BeamFactory,
    CrystalFactory,
    DetectorFactory,
    Experiment,
    ExperimentList,
    GoniometerFactory,
    ProfileModelFactory,
    ScanFactory,
)
from dxtbx.sequence_filenames import template_image_range
from dxtbx.serialize import xds
from dxtbx.serialize.filename import resolve_path
from dxtbx.serialize.load import _decode_dict

try:
    from typing import Any, Dict, Optional, Tuple
except ImportError:
    pass

__all__ = [
    "BeamComparison",
    "DetectorComparison",
    "ExperimentListFactory",
    "GoniometerComparison",
    "SequenceDiff",
]


class InvalidExperimentListError(RuntimeError):
    """
    Indicates an error whilst validating the experiment list.

    This means that there is some structural problem that prevents the given data
    from representing a well-formed experiment list. This doesn't indicate e.g.
    some problem with the data or model consistency.
    """


class ExperimentListDict(object):
    """A helper class for serializing the experiment list to dictionary (needed
    to save the experiment list to JSON format."""

    def __init__(self, obj, check_format=True, directory=None):
        """Initialise. Copy the dictionary."""
        # Basic check: This is a dict-like object. This can happen if e.g. we
        # were passed a DataBlock list instead of an ExperimentList dictionary
        if isinstance(obj, list) or not hasattr(obj, "get"):
            raise InvalidExperimentListError(
                "Expected dictionary, not {}".format(type(obj))
            )

        self._obj = copy.deepcopy(obj)
        self._check_format = check_format
        self._directory = directory

        # If this doesn't claim to be an ExperimentList, don't even try
        if self._obj.get("__id__") != "ExperimentList":
            raise InvalidExperimentListError(
                "Expected __id__ 'ExperimentList', but found {}".format(
                    repr(self._obj.get("__id__"))
                )
            )

        # Extract lists of models referenced by experiments
        # Go through all the imagesets and make sure the dictionary
        # references by an index rather than a file path.
        self._lookups = {
            model: self._extract_models(model, function)
            for model, function in (
                ("beam", BeamFactory.from_dict),
                ("detector", DetectorFactory.from_dict),
                ("goniometer", GoniometerFactory.from_dict),
                ("scan", ScanFactory.from_dict),
                ("crystal", CrystalFactory.from_dict),
                ("profile", ProfileModelFactory.from_dict),
                ("imageset", lambda x: x),
                ("scaling_model", self._scaling_model_from_dict),
            )
        }

    def _extract_models(self, name, from_dict):
        """
        Helper function. Extract the models.

        if name == imageset: Extract imageset objects from the source.

        This function does resolving of an (old) method of imageset lookup
        e.g. it was valid to have a string as the imageset value in an
        experiment instead of an int - in which case the imageset was
        loaded from the named file in the target directory.

        If any experiments point to a file in this way, the imageset is
        loaded and the experiment is rewritted with an integer pointing
        to the new ImageSet in the returned list.

        Returns:
                The ordered list of serialized-ImageSet dictionaries
                that the Experiment list points to.
        """

        # Extract all the model list
        mlist = self._obj.get(name, [])

        # Convert the model from dictionary to concreate
        # python class for the model.
        mlist = [from_dict(d) for d in mlist]

        # Dictionaries for file mappings
        mmap = {}

        # For each experiment, check the model is not specified by
        # a path, if it is then get the dictionary of the model
        # and insert it into the list. Replace the path reference
        # with an index
        for eobj in self._obj["experiment"]:
            value = eobj.get(name)
            if value is None:
                continue
            elif isinstance(value, str):
                if value not in mmap:
                    mmap[value] = len(mlist)
                    mlist.append(
                        from_dict(_experimentlist_from_file(value, self._directory))
                    )
                eobj[name] = mmap[value]
            elif not isinstance(value, int):
                raise TypeError("expected int or str, got %s" % type(value))

        # Return the model list
        return mlist

    def _load_pickle_path(self, imageset_data, param):
        # type: (Dict, str) -> Tuple[Optional[str], Any]
        """
        Read a filename from an imageset dict and load if required.

        Args:
            imageset_data: The dictionary holding imageset information
            param: The key name to lookup in the imageset dictionary

        Returns:
            A tuple of (filename, data) where data has been loaded from
            the pickle file. If there is no key entry then (None, None)
            is returned. If the configuration parameter check_format is
            False then (filename, None) will be returned.
        """
        if param not in imageset_data:
            return "", None

        filename = resolve_path(imageset_data[param], directory=self._directory)
        if self._check_format and filename:
            with open(filename, "rb") as fh:
                if six.PY3:
                    return filename, pickle.load(fh, encoding="bytes")
                else:
                    return filename, pickle.load(fh)

        return filename or "", None

    def _imageset_from_imageset_data(self, imageset_data, models):
        """ Make an imageset from imageset_data - help with refactor decode. """
        assert imageset_data is not None
        if "params" in imageset_data:
            format_kwargs = imageset_data["params"]
        else:
            format_kwargs = {}

        beam = models["beam"]
        detector = models["detector"]
        goniometer = models["goniometer"]
        scan = models["scan"]

        # Load the external lookup data
        mask_filename, mask = self._load_pickle_path(imageset_data, "mask")
        gain_filename, gain = self._load_pickle_path(imageset_data, "gain")
        pedestal_filename, pedestal = self._load_pickle_path(imageset_data, "pedestal")
        dx_filename, dx = self._load_pickle_path(imageset_data, "dx")
        dy_filename, dy = self._load_pickle_path(imageset_data, "dy")

        if imageset_data["__id__"] == "ImageSet":
            imageset = self._make_stills(imageset_data, format_kwargs=format_kwargs)
        elif imageset_data["__id__"] == "ImageGrid":
            imageset = self._make_grid(imageset_data, format_kwargs=format_kwargs)
        elif (
            imageset_data["__id__"] == "ImageSequence"
            or imageset_data["__id__"] == "ImageSweep"
        ):
            imageset = self._make_sequence(
                imageset_data,
                beam=beam,
                detector=detector,
                goniometer=goniometer,
                scan=scan,
                format_kwargs=format_kwargs,
            )
        elif imageset_data["__id__"] == "MemImageSet":
            imageset = self._make_mem_imageset(imageset_data)
        else:
            raise RuntimeError("Unknown imageset type")

        if imageset is not None:
            # Set the external lookup
            if mask is None:
                mask = ImageBool()
            else:
                mask = ImageBool(mask)
            if gain is None:
                gain = ImageDouble()
            else:
                gain = ImageDouble(gain)
            if pedestal is None:
                pedestal = ImageDouble()
            else:
                pedestal = ImageDouble(pedestal)
            if dx is None:
                dx = ImageDouble()
            else:
                dx = ImageDouble(dx)
            if dy is None:
                dy = ImageDouble()
            else:
                dy = ImageDouble(dy)

            if not imageset.external_lookup.mask.data.empty():
                if not mask.empty():
                    mask = tuple(m.data() for m in mask)
                    for m1, m2 in zip(mask, imageset.external_lookup.mask.data):
                        m1 &= m2.data()
                    imageset.external_lookup.mask.data = ImageBool(mask)
            else:
                imageset.external_lookup.mask.data = mask
            imageset.external_lookup.mask.filename = mask_filename
            imageset.external_lookup.gain.data = gain
            imageset.external_lookup.gain.filename = gain_filename
            imageset.external_lookup.pedestal.data = pedestal
            imageset.external_lookup.pedestal.filename = pedestal_filename
            imageset.external_lookup.dx.data = dx
            imageset.external_lookup.dx.filename = dx_filename
            imageset.external_lookup.dy.data = dy
            imageset.external_lookup.dy.filename = dy_filename

            # Update the imageset models
            if isinstance(imageset, ImageSequence):
                imageset.set_beam(beam)
                imageset.set_detector(detector)
                imageset.set_goniometer(goniometer)
                imageset.set_scan(scan)
            elif isinstance(imageset, (ImageSet, ImageGrid)):
                for i in range(len(imageset)):
                    imageset.set_beam(beam, i)
                    imageset.set_detector(detector, i)
                    imageset.set_goniometer(goniometer, i)
                    imageset.set_scan(scan, i)

            imageset.update_detector_px_mm_data()

        return imageset

    def decode(self):
<<<<<<< HEAD
        """ Decode the dictionary into a list of experiments. """
        # Extract all the experiments - first find all scans belonging to
        # same imageset

        eobj_scan = {}

        for eobj in self._obj["experiment"]:
            if self._lookup_model("imageset", eobj) is None:
                continue
            imageset_ref = eobj.get("imageset")
            scan = self._lookup_model("scan", eobj)

            if imageset_ref in eobj_scan:
                # old imageset: no scan
                # > 1 expt sharing image sequence with same scan: do not change
                if scan and scan != eobj_scan[imageset_ref]:
                    eobj_scan[imageset_ref] += scan
            else:
                eobj_scan[imageset_ref] = copy.deepcopy(scan)
=======
        """Decode the dictionary into a list of experiments."""
        # Extract all the experiments
>>>>>>> a6456abc

        # Map of imageset/scan pairs
        imagesets = {}

        # For every experiment, use the given input to create
        # a sensible experiment.
        el = ExperimentList()
        for eobj in self._obj["experiment"]:

            # Get the models
            identifier = eobj.get("identifier", "")
            beam = self._lookup_model("beam", eobj)
            detector = self._lookup_model("detector", eobj)
            goniometer = self._lookup_model("goniometer", eobj)
            scan = self._lookup_model("scan", eobj)
            crystal = self._lookup_model("crystal", eobj)
            profile = self._lookup_model("profile", eobj)
            scaling_model = self._lookup_model("scaling_model", eobj)

            models = {
                "beam": beam,
                "detector": detector,
                "goniometer": goniometer,
                "scan": scan,
                "crystal": crystal,
                "profile": profile,
                "scaling_model": scaling_model,
            }

            imageset_ref = eobj.get("imageset")

            # If not already cached, load this imageset
            if imageset_ref not in imagesets:
                imageset_data = self._lookup_model("imageset", eobj)
                if imageset_data is not None:
                    # Create the imageset from the input data
                    models["scan"] = eobj_scan[imageset_ref]
                    imageset = self._imageset_from_imageset_data(imageset_data, models)
                    imagesets[imageset_ref] = imageset
                else:
                    # Even if we have an empty entry, this counts as a load
                    imagesets[imageset_ref] = None

            # Append the experiment
            el.append(
                Experiment(
                    imageset=imagesets[imageset_ref],
                    beam=beam,
                    detector=detector,
                    goniometer=goniometer,
                    scan=scan,
                    crystal=crystal,
                    profile=profile,
                    scaling_model=scaling_model,
                    identifier=identifier,
                )
            )

        # Return the experiment list
        return el

    def _make_mem_imageset(self, imageset):
        """Can't make a mem imageset from dict."""
        return None

    def _make_stills(self, imageset, format_kwargs=None):
        """Make a still imageset."""
        filenames = [
            resolve_path(p, directory=self._directory) for p in imageset["images"]
        ]
        indices = None
        if "single_file_indices" in imageset:
            indices = imageset["single_file_indices"]
            assert len(indices) == len(filenames)
        return ImageSetFactory.make_imageset(
            filenames,
            None,
            check_format=self._check_format,
            single_file_indices=indices,
            format_kwargs=format_kwargs,
        )

    def _make_grid(self, imageset, format_kwargs=None):
        """Make a still imageset."""
        grid_size = imageset["grid_size"]
        return ImageGrid.from_imageset(
            self._make_stills(imageset, format_kwargs=format_kwargs), grid_size
        )

    def _make_sequence(
        self,
        imageset,
        beam=None,
        detector=None,
        goniometer=None,
        scan=None,
        format_kwargs=None,
    ):
        """Make an image sequence."""
        # Get the template format
        template = resolve_path(imageset["template"], directory=self._directory)

        # Get the number of images (if no scan is given we'll try
        # to find all the images matching the template
        if scan is None:
            i0, i1 = template_image_range(template)
        else:
            i0, i1 = scan.get_image_range()

        format_class = None
        if self._check_format is False:
            if "single_file_indices" in imageset:
                format_class = FormatMultiImage

        # Make a sequence from the input data
        return ImageSetFactory.make_sequence(
            template,
            list(range(i0, i1 + 1)),
            format_class=format_class,
            check_format=self._check_format,
            beam=beam,
            detector=detector,
            goniometer=goniometer,
            scan=scan,
            format_kwargs=format_kwargs,
        )

    def _lookup_model(self, name, experiment_dict):
        """
        Find a model by looking up its index from a dictionary

        Args:
            name (str): The model name e.g. 'beam', 'detector'
            experiment_dict (Dict[str, int]):
                The experiment dictionary. experiment_dict[name] must
                exist and be not None to retrieve a model. If this key
                exists, then there *must* be an item with this index
                in the ExperimentListDict internal model stores.

        Returns:
            Optional[Any]:
                A model by looking up the index pointed to by
                experiment_dict[name]. If not present or empty,
                then None is returned.
        """
        if experiment_dict.get(name) is None:
            return None
        return self._lookups[name][experiment_dict[name]]

    @staticmethod
    def _scaling_model_from_dict(obj):
        """Get the scaling model from a dictionary."""
        for entry_point in pkg_resources.iter_entry_points("dxtbx.scaling_model_ext"):
            if entry_point.name == obj["__id__"]:
                return entry_point.load().from_dict(obj)


def _experimentlist_from_file(filename, directory=None):
    """Load a model dictionary from a file."""
    filename = resolve_path(filename, directory=directory)
    try:
        with open(filename, "r") as infile:
            return json.load(infile, object_hook=_decode_dict)
    except IOError:
        raise IOError("unable to read file, %s" % filename)


class ExperimentListFactory(object):
    """A class to help instantiate experiment lists."""

    @staticmethod
    def from_args(args, verbose=False, unhandled=None):
        """Try to load experiment from any recognised format."""

        # Create a list for unhandled arguments
        if unhandled is None:
            unhandled = []

        experiments = ExperimentList()
        ## First try as image files
        # experiments = ExperimentListFactory.from_datablock(
        # DataBlockFactory.from_args(args, verbose, unhandled1))

        # Try to load from serialized formats
        for filename in args:
            try:
                experiments.extend(
                    ExperimentListFactory.from_serialized_format(filename)
                )
                if verbose:
                    print("Loaded experiments from %s" % filename)
            except Exception as e:
                if verbose:
                    print("Could not load experiments from %s: %s" % (filename, str(e)))
                unhandled.append(filename)

        # Return the experiments
        return experiments

    @staticmethod
    def from_filenames(
        filenames,
        verbose=False,
        unhandled=None,
        compare_beam=None,
        compare_detector=None,
        compare_goniometer=None,
        scan_tolerance=None,
        format_kwargs=None,
        load_models=True,
    ):
        """Create a list of data blocks from a list of directory or file names."""
        experiments = ExperimentList()
        for db in DataBlockFactory.from_filenames(
            filenames,
            verbose=verbose,
            unhandled=unhandled,
            compare_beam=compare_beam,
            compare_detector=compare_detector,
            compare_goniometer=compare_goniometer,
            scan_tolerance=scan_tolerance,
            format_kwargs=format_kwargs,
        ):
            experiments.extend(
                ExperimentListFactory.from_datablock_and_crystal(db, None, load_models)
            )
        return experiments

    @staticmethod
    def from_imageset_and_crystal(imageset, crystal, load_models=True):
        """Load an experiment list from an imageset and crystal."""
        if isinstance(imageset, ImageSequence):
            return ExperimentListFactory.from_sequence_and_crystal(
                imageset, crystal, load_models
            )
        else:
            return ExperimentListFactory.from_stills_and_crystal(
                imageset, crystal, load_models
            )

    @staticmethod
    def from_sequence_and_crystal(imageset, crystal, load_models=True):
<<<<<<< HEAD
        """ Create an experiment list from sequence and crystal. """

        assert isinstance(imageset, ImageSequence)

        experiments = ExperimentList()

=======
        """Create an experiment list from sequence and crystal."""
>>>>>>> a6456abc
        if load_models:
            # if imagesequence is still images, make one experiment for each
            # all referencing into the same image set
            if imageset.get_scan().is_still():
                start, end = imageset.get_scan().get_array_range()
                for j in range(start, end):
                    subset = imageset[j : j + 1]
                    experiments.append(
                        Experiment(
                            imageset=imageset,
                            beam=imageset.get_beam(),
                            detector=imageset.get_detector(),
                            goniometer=imageset.get_goniometer(),
                            scan=subset.get_scan(),
                            crystal=crystal,
                        )
                    )
            else:
                experiments.append(
                    Experiment(
                        imageset=imageset,
                        beam=imageset.get_beam(),
                        detector=imageset.get_detector(),
                        goniometer=imageset.get_goniometer(),
                        scan=imageset.get_scan(),
                        crystal=crystal,
                    )
                )

            return experiments

        else:
            return ExperimentList([Experiment(imageset=imageset, crystal=crystal)])

    @staticmethod
    def from_stills_and_crystal(imageset, crystal, load_models=True):
        """Create an experiment list from stills and crystal."""
        experiments = ExperimentList()
        if load_models:
            for i in range(len(imageset)):
                experiments.append(
                    Experiment(
                        imageset=imageset[i : i + 1],
                        beam=imageset.get_beam(i),
                        detector=imageset.get_detector(i),
                        goniometer=imageset.get_goniometer(i),
                        scan=imageset.get_scan(i),
                        crystal=crystal,
                    )
                )
        else:
            for i in range(len(imageset)):
                experiments.append(
                    Experiment(imageset=imageset[i : i + 1], crystal=crystal)
                )
        return experiments

    @staticmethod
    def from_datablock_and_crystal(datablock, crystal, load_models=True):
        """Load an experiment list from a datablock."""

        # Initialise the experiment list
        experiments = ExperimentList()

        # If we have a list, loop through
        if isinstance(datablock, list):
            for db in datablock:
                experiments.extend(
                    ExperimentListFactory.from_datablock_and_crystal(
                        db, crystal, load_models
                    )
                )
            return experiments

        # Add all the imagesets
        for imageset in datablock.extract_imagesets():
            experiments.extend(
                ExperimentListFactory.from_imageset_and_crystal(
                    imageset, crystal, load_models
                )
            )

        # Check the list is consistent
        assert experiments.is_consistent()

        # Return the experiments
        return experiments

    @staticmethod
    def from_dict(obj, check_format=True, directory=None):
        """
        Load an experiment list from a dictionary.

        Args:
            obj (dict):
                Dictionary containing either ExperimentList or DataBlock
                structure.
            check_format (bool):
                If True, the file will be read to verify metadata.
            directory (str):

        Returns:
            ExperimentList: The dictionary converted
        """

        try:
            experiments = ExperimentList()
            for db in DataBlockFactory.from_dict(
                obj, check_format=check_format, directory=directory
            ):
                experiments.extend(
                    ExperimentListFactory.from_datablock_and_crystal(db, None)
                )
        except Exception:
            experiments = None

        # Decode the experiments from the dictionary
        if experiments is None:
            experiments = ExperimentListDict(
                obj, check_format=check_format, directory=directory
            ).decode()

        # Check the list is consistent
        assert experiments.is_consistent()

        # Return the experiments
        return experiments

    @staticmethod
    def from_json(text, check_format=True, directory=None):
        """Load an experiment list from JSON."""
        return ExperimentListFactory.from_dict(
            json.loads(text, object_hook=_decode_dict),
            check_format=check_format,
            directory=directory,
        )

    @staticmethod
    def from_json_file(filename, check_format=True):
        """Load an experiment list from a json file."""
        filename = os.path.abspath(filename)
        directory = os.path.dirname(filename)
        with open(filename, "r") as infile:
            return ExperimentListFactory.from_json(
                infile.read(), check_format=check_format, directory=directory
            )

    @staticmethod
    def from_pickle_file(filename):
        """Decode an experiment list from a pickle file."""
        with open(filename, "rb") as infile:
            obj = pickle.load(infile)
        assert isinstance(obj, ExperimentList)
        return obj

    @staticmethod
    def from_xds(xds_inp, xds_other):
        """Generate an experiment list from XDS files."""
        # Get the sequence from the XDS files
        sequence = xds.to_imageset(xds_inp, xds_other)

        # Get the crystal from the XDS files
        crystal = xds.to_crystal(xds_other)

        # Create the experiment list
        experiments = ExperimentListFactory.from_imageset_and_crystal(sequence, crystal)

        # Set the crystal in the experiment list
        assert len(experiments) == 1

        # Return the experiment list
        return experiments

    @staticmethod
    def from_serialized_format(filename, check_format=True):
        """Try to load the experiment list from a serialized format."""

        # First try as a JSON file
        try:
            return ExperimentListFactory.from_json_file(filename, check_format)
        except Exception:
            pass

        # Now try as a pickle file
        return ExperimentListFactory.from_pickle_file(filename)


class ExperimentListTemplateImporter(object):
    """A class to import an experiment list from a template."""

    def __init__(self, templates, **kwargs):
        importer = DataBlockTemplateImporter(templates, **kwargs)
        self.experiments = ExperimentList()
        for db in importer.datablocks:
            self.experiments.extend(
                ExperimentListFactory.from_datablock_and_crystal(db, None)
            )<|MERGE_RESOLUTION|>--- conflicted
+++ resolved
@@ -280,8 +280,7 @@
         return imageset
 
     def decode(self):
-<<<<<<< HEAD
-        """ Decode the dictionary into a list of experiments. """
+        """Decode the dictionary into a list of experiments."""
         # Extract all the experiments - first find all scans belonging to
         # same imageset
 
@@ -300,10 +299,6 @@
                     eobj_scan[imageset_ref] += scan
             else:
                 eobj_scan[imageset_ref] = copy.deepcopy(scan)
-=======
-        """Decode the dictionary into a list of experiments."""
-        # Extract all the experiments
->>>>>>> a6456abc
 
         # Map of imageset/scan pairs
         imagesets = {}
@@ -546,16 +541,12 @@
 
     @staticmethod
     def from_sequence_and_crystal(imageset, crystal, load_models=True):
-<<<<<<< HEAD
-        """ Create an experiment list from sequence and crystal. """
+        """Create an experiment list from sequence and crystal."""
 
         assert isinstance(imageset, ImageSequence)
 
         experiments = ExperimentList()
 
-=======
-        """Create an experiment list from sequence and crystal."""
->>>>>>> a6456abc
         if load_models:
             # if imagesequence is still images, make one experiment for each
             # all referencing into the same image set
