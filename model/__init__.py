--- conflicted
+++ resolved
@@ -2,12 +2,7 @@
 import copy
 import json
 import os
-import pickle
 import sys
-<<<<<<< HEAD
-=======
-from builtins import range
->>>>>>> e86bad79
 
 import boost_adaptbx.boost.python
 import cctbx.crystal
